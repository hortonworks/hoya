--- conflicted
+++ resolved
@@ -168,16 +168,13 @@
       description = 'Maximum number of nodes')
   public int max = -1
 
-<<<<<<< HEAD
   @Parameter(names = ['-o', '--output'],
       description = 'output file for the configuration data')
   String output;
 
-=======
   @Parameter(names = '--regionserverheap',
       description = "RegionServer heap size")
   public int regionserverHeap = 256;
->>>>>>> 18226565
 
   @Parameter(names = '--Xhbase-command',
       description = 'testing only: hbase command to exec')
