/*
 * Licensed to the Apache Software Foundation (ASF) under one
 * or more contributor license agreements.  See the NOTICE file
 * distributed with this work for additional information
 * regarding copyright ownership.  The ASF licenses this file
 * to you under the Apache License, Version 2.0 (the
 * "License"); you may not use this file except in compliance
 * with the License.  You may obtain a copy of the License at
 *
 *     http://www.apache.org/licenses/LICENSE-2.0
 *
 * Unless required by applicable law or agreed to in writing, software
 * distributed under the License is distributed on an "AS IS" BASIS,
 * WITHOUT WARRANTIES OR CONDITIONS OF ANY KIND, either express or implied.
 * See the License for the specific language governing permissions and
 * limitations under the License.
 */

package org.apache.hadoop.hoya.yarn.client

import com.beust.jcommander.JCommander
import com.google.common.annotations.VisibleForTesting
import groovy.transform.CompileStatic
import groovy.util.logging.Commons
import org.apache.hadoop.hoya.HoyaKeys
import org.apache.hadoop.hoya.api.ClusterDescription
import org.apache.hadoop.hoya.api.HoyaAppMasterProtocol
import org.apache.hadoop.hoya.exceptions.BadCommandArgumentsException
import org.apache.hadoop.hoya.yarn.appmaster.EnvMappings
import org.apache.hadoop.ipc.RPC
import org.apache.hadoop.security.UserGroupInformation;
import org.apache.hadoop.conf.Configuration
import org.apache.hadoop.fs.FileSystem as HadoopFS
import org.apache.hadoop.fs.Path
import org.apache.hadoop.hoya.HoyaApp
import org.apache.hadoop.hoya.HoyaExitCodes
import org.apache.hadoop.hoya.exceptions.BadConfigException
import org.apache.hadoop.hoya.exceptions.HoyaException
import org.apache.hadoop.hoya.tools.ConfigHelper
import org.apache.hadoop.hoya.tools.Duration
import org.apache.hadoop.hoya.tools.HoyaUtils
import org.apache.hadoop.hoya.tools.YarnUtils
import org.apache.hadoop.hoya.yarn.CommonArgs
import org.apache.hadoop.hoya.yarn.appmaster.HoyaMasterServiceArgs
import org.apache.hadoop.net.NetUtils
import org.apache.hadoop.yarn.api.ApplicationConstants
import org.apache.hadoop.yarn.api.protocolrecords.GetNewApplicationResponse
import org.apache.hadoop.yarn.api.protocolrecords.KillApplicationRequest
import org.apache.hadoop.yarn.api.protocolrecords.KillApplicationResponse
import org.apache.hadoop.yarn.api.records.ApplicationId
import org.apache.hadoop.yarn.api.records.ApplicationReport
import org.apache.hadoop.yarn.api.records.ApplicationSubmissionContext
import org.apache.hadoop.yarn.api.records.ContainerLaunchContext
import org.apache.hadoop.yarn.api.records.FinalApplicationStatus
import org.apache.hadoop.yarn.api.records.LocalResource
import org.apache.hadoop.yarn.api.records.LocalResourceType
import org.apache.hadoop.yarn.api.records.Priority
import org.apache.hadoop.yarn.api.records.Resource
import org.apache.hadoop.yarn.api.records.YarnApplicationState
import org.apache.hadoop.yarn.client.YarnClientImpl
import org.apache.hadoop.yarn.conf.YarnConfiguration
import org.apache.hadoop.yarn.exceptions.YarnException
import org.apache.hadoop.yarn.service.launcher.RunService
import org.apache.hadoop.yarn.service.launcher.ServiceLauncher
import org.apache.hadoop.yarn.util.Records
import org.apache.hadoop.hbase.HConstants

import java.nio.ByteBuffer

/**
 * Client service for Hoya
 */
@Commons
@CompileStatic

class HoyaClient extends YarnClientImpl implements RunService, HoyaExitCodes {
  // App master priority
  public static final int ACCEPT_TIME = 60000
  private int amPriority = 0;
  // Queue for App master
  private String amQueue = "default";
  // Amt. of memory resource to request for to run the App Master
  private int amMemory = 10;

  private String[] argv
  private ClientArgs serviceArgs
  public ApplicationId applicationId;

  /**
   * Entry point from the service launcher
   */
  HoyaClient() {
    super("HoyaClient", null)
    //any app-wide actions
    new HoyaApp("HoyaClient")
  }

  /**
   * Constructor that takes the command line arguments and parses them
   * via {@link RunService#setArgs(String [])}. That method 
   * MUST NOT be called afterwards.
   * @param args argument list to be treated as both raw and processed
   * arguments.
   */
  public HoyaClient(String...args) {
    setArgs(args)
  }

  @Override //Service
  public String getName() {
    return "Hoya"
  }

  @Override
  public void setArgs(String...args) {
    this.argv = args;
    serviceArgs = new ClientArgs(args)
    serviceArgs.parse()
    serviceArgs.postProcess()
  }

  @Override
  protected void serviceInit(Configuration conf) throws Exception {
    serviceArgs.applyDefinitions(conf);
    super.serviceInit(conf)
  }

  /**
   * this is where the work is done.
   * @return the exit code
   * @throws Throwable anything that went wrong
   */
  @Override
  public int runService() throws Throwable {

    //choose the action
    String action = serviceArgs.action
    List<String> actionArgs = serviceArgs.actionArgs
    int exitCode = EXIT_SUCCESS
    String clusterName = serviceArgs.clusterName;
    //actions
    switch(action) {

      case ClientArgs.ACTION_CREATE:
        validateClusterName(clusterName)
        exitCode = createAM(clusterName)
        break;

      case CommonArgs.ACTION_EXISTS:
        validateClusterName(clusterName)
        exitCode = actionExists(clusterName)
        break;

      case ClientArgs.ACTION_HELP:
        log.info("HoyaClient" + serviceArgs.usage())
        break;

      case CommonArgs.ACTION_LIST:
        if (clusterName != null) {
          validateClusterName(clusterName)
        }
        exitCode = actionList(clusterName)
        break;

      case ClientArgs.ACTION_START:
        validateClusterName(clusterName)
        throw new HoyaException("Start: " + actionArgs[0])

      case ClientArgs.ACTION_STATUS:
        validateClusterName(clusterName)
        exitCode = actionStatus(clusterName);
        break;

      case ClientArgs.ACTION_STOP:
        validateClusterName(clusterName)
        exitCode = actionStop(clusterName)
        break;

      default:
        throw new HoyaException(EXIT_UNIMPLEMENTED,
                                "Unimplemented: " + action)
    }
    return exitCode
  }

  protected void validateClusterName(String clustername) {
    if (!HoyaUtils.isClusternameValid(clustername)) {
      throw new BadCommandArgumentsException("Illegal cluster name: `$clustername`")
    }
  }
  
  /**
   * Create the AM
   */
  private int createAM(String clustername) {
    verifyValidClusterSize(serviceArgs.min)
    
    log.info("Setting up application submission context for ASM");
    ApplicationSubmissionContext appContext =
      Records.newRecord(ApplicationSubmissionContext.class);
    GetNewApplicationResponse newApp = super.getNewApplication();
    ApplicationId appId = newApp.applicationId
    // set the application id 
    appContext.applicationId = appId;
    // set the application name
    appContext.applicationName = clustername
    //app type used in service enum
    appContext.applicationType = HoyaKeys.APP_TYPE

    //check for debug mode
    if (serviceArgs.debug) {
      appContext.maxAppAttempts = 1
    }

    //check for arguments that are mandatory with this action

    if (serviceArgs.filesystemURL == null) {
      throw new BadCommandArgumentsException("Required argument "
                                                 + CommonArgs.ARG_FILESYSTEM
                                                 + " missing")
    }

    if (serviceArgs.zkhosts == null) {
      throw new BadCommandArgumentsException("Required argument "
                                                 + CommonArgs.ARG_ZKQUORUM
                                                 + " missing")
    }
    
    // Set up the container launch context for the application master
    ContainerLaunchContext amContainer =
      Records.newRecord(ContainerLaunchContext.class);

    // set local resources for the application master
    // local files or archives as needed
    // In this scenario, the jar file for the application master is part of the local resources			
    Map<String, LocalResource> localResources = new HashMap<String, LocalResource>();

    String appPath = "$appName/${appId.id}/"

    if (!usingMiniMRCluster) {
      //the assumption here is that minimr cluster => this is a test run
      //and the classpath can look after itself

      log.info("Copying JARs from local filesystem and add to local environment");
      // Copy the application master jar to the filesystem
      // Create a local resource to point to the destination jar path 
      String bindir = "";
      //add this class
      localResources["hoya.jar"] = submitJarWithClass(this.class, appPath, bindir, "hoya.jar")
      //add lib classes that don't come automatically with YARN AM classpath
      String libdir = bindir + "lib/"
      localResources["groovayll.jar"] = submitJarWithClass(GroovyObject.class,
                                                           appPath,
                                                           libdir,
                                                           "groovayll.jar")

      localResources["jcommander.jar"] = submitJarWithClass(JCommander.class,
                                                            appPath,
                                                            libdir,
                                                            "jcommander.jar")
      localResources["ant.jar"] = submitJarWithClass(JCommander.class,
                                                            appPath,
                                                            libdir,
                                                            "ant.jar")
      localResources["hbase.jar"] = submitJarWithClass(HConstants.class,
                                                     appPath,
                                                     libdir,
                                                     "hbase.jar")
    }

    //build up the configuration

    String confDirName = HoyaKeys.PROPAGATED_CONF_DIR_NAME +"/"
    String relativeConfPath = appPath + confDirName
    Path generatedConfPath = new Path(clusterFS.homeDirectory, relativeConfPath);

    if (!serviceArgs.confdir) {
      throw new BadCommandArgumentsException("Missing argument ${CommonArgs.ARG_CONFDIR}")
    }
    //bulk copy
    HoyaUtils.copyDirectory(config, serviceArgs.confdir, generatedConfPath)

    
    //now load the template configuration and build the site
    Configuration templateConf = ConfigHelper.loadTemplateConfiguration(config,
                                        generatedConfPath,
                                        HoyaKeys.HBASE_TEMPLATE,
                                        HoyaKeys.HBASE_TEMPLATE_RESOURCE)
    //load the mappings
    String zookeeperRoot = serviceArgs.hbasezkpath
    if (serviceArgs.hbasezkpath == null) {
      zookeeperRoot = "/yarnapps_$appName${appId.id}"
    }
    HadoopFS targetFS = HadoopFS.get(serviceArgs.filesystemURL, config)
    
    String hbaseDir = "target/yarnapps/$appName/${clustername}";
    Path relativeHBaseRootPath = new Path(hbaseDir)
    Path hBaseRootPath = relativeHBaseRootPath.makeQualified(targetFS)
    log.debug("hBaseRootPath=$hBaseRootPath") 
    Map<String, String> clusterConfMap = buildConfMapFromServiceArguments(
                                            zookeeperRoot,
                                            hBaseRootPath);
    //merge them
    ConfigHelper.addConfigMap(templateConf, clusterConfMap)
    
    //dump them @info
    if (log.debugEnabled) {
      ConfigHelper.dumpConf(templateConf);
    }

    //save the config
    //this is the path for the site configuration

    Path sitePath = ConfigHelper.generateConfig(config,
                                      templateConf,
                                      generatedConfPath,
                                      HoyaKeys.HBASE_SITE);
    log.debug("Saving the config to $sitePath")
    Map<String, LocalResource> confResources;
    confResources = YarnUtils.submitDirectory(clusterFS,
                                    generatedConfPath,
                                    HoyaKeys.PROPAGATED_CONF_DIR_NAME)
    localResources.putAll(confResources)
    if (log.isDebugEnabled()) {
      localResources.each { String key, LocalResource val ->
        log.debug("$key=${YarnUtils.stringify(val.resource)}")
      }
    }

    // Set the log4j properties if needed 
/*
    if (!log4jPropFile.isEmpty()) {
      Path log4jSrc = new Path(log4jPropFile);
      Path log4jDst = new Path(fs.getHomeDirectory(), "log4j.props");
      fs.copyFromLocalFile(false, true, log4jSrc, log4jDst);
      FileStatus log4jFileStatus = fs.getFileStatus(log4jDst);
      LocalResource log4jRsrc = Records.newRecord(LocalResource.class);
      log4jRsrc.setType(LocalResourceType.FILE);
      log4jRsrc.setVisibility(LocalResourceVisibility.APPLICATION);
      log4jRsrc.setResource(ConverterUtils.getYarnUrlFromURI(log4jDst.toUri()));
      log4jRsrc.setTimestamp(log4jFileStatus.getModificationTime());
      log4jRsrc.setSize(log4jFileStatus.getLen());
      localResources.put("log4j.properties", log4jRsrc);
    }

*/
    
    // Set local resource info into app master container launch context
    amContainer.localResources = localResources;
    def env = [:]

    env['CLASSPATH'] = buildClasspath()

    amContainer.environment = env;

    String rmAddr = NetUtils.getHostPortString(YarnUtils.getRmSchedulerAddress(config))

    //build up the args list, intially as anyting
    List commands = []
    commands << ApplicationConstants.Environment.JAVA_HOME.$() + "/bin/java"
    //insert any JVM options
    commands << HoyaKeys.JAVA_FORCE_IPV4;
    //add the generic sevice entry point
    commands << ServiceLauncher.ENTRY_POINT
    //immeiately followed by the classname
    commands << HoyaMasterServiceArgs.CLASSNAME
    //now the app specific args
    commands << HoyaMasterServiceArgs.ARG_DEBUG
    commands << HoyaMasterServiceArgs.ACTION_CREATE
    commands << clustername
    commands << HoyaMasterServiceArgs.ARG_MIN
    commands << (Integer)serviceArgs.min
    commands << HoyaMasterServiceArgs.ARG_MAX
    commands << (Integer)serviceArgs.max
    commands << HoyaMasterServiceArgs.ARG_REGIONSERVER_HEAP
    commands << (Integer)serviceArgs.regionserverHeap
    
    //spec out the RM address
    commands << HoyaMasterServiceArgs.ARG_RM_ADDR;
    commands << rmAddr;
        
    //now conf dir path -fileset in the DFS
    commands << HoyaMasterServiceArgs.ARG_GENERATED_CONFDIR
    commands << generatedConfPath
    
    if (serviceArgs.hbasehome) {
      //HBase home
      commands << HoyaMasterServiceArgs.ARG_HBASE_HOME
      commands << serviceArgs.hbasehome
    }
    if (serviceArgs.hbaseCommand) {
      //explicit hbase command set
      commands << CommonArgs.ARG_X_HBASE_COMMAND 
      commands << serviceArgs.hbaseCommand
    }
    if (serviceArgs.xTest) {
      //test flag set
      commands << CommonArgs.ARG_X_TEST 
    }
    if (serviceArgs.xNoMaster) {
      //server is not to create the master, just come up.
      //purely for test purposes
      commands << CommonArgs.ARG_X_NO_MASTER 
    }
  
    commands << HoyaMasterServiceArgs.ARG_FILESYSTEM
    commands << config.get(HadoopFS.FS_DEFAULT_NAME_KEY);

    //path in FS can be unqualified
    commands << HoyaMasterServiceArgs.ARG_PATH
    commands << "services/hoya/"
    commands << "1>${ApplicationConstants.LOG_DIR_EXPANSION_VAR}/out.txt";
    commands << "2>${ApplicationConstants.LOG_DIR_EXPANSION_VAR}/err.txt";

    String cmdStr = commands.join(" ")
    log.info("Completed setting up app master command $cmdStr");
    //sanity check: no null entries are allowed
    commands.each { assert it !=null }
    //uses the star-dot operator to apply the tostring method to all elements
    //of the array, returnigna new array
    List<String> commandListStr = commands*.toString();
    
    amContainer.commands = commandListStr
    // Set up resource type requirements
    // For now, only memory is supported so we set memory requirements
    Resource capability = Records.newRecord(Resource.class);
    capability.memory = amMemory;
    appContext.resource = capability;
    Map<String, ByteBuffer> serviceData = [:]
    // Service data is a binary blob that can be passed to the application
    // Not needed in this scenario
    amContainer.serviceData = serviceData;

    // The following are not required for launching an application master 
    // amContainer.setContainerId(containerId);

    appContext.AMContainerSpec = amContainer;

    // Set the priority for the application master
    Priority pri = Records.newRecord(Priority.class);
    // TODO - what is the range for priority? how to decide? 
    pri.priority = amPriority;
    appContext.priority = pri;

    // Set the queue to which this application is to be submitted in the RM
    appContext.queue = amQueue;

    // Submit the application to the applications manager
    // SubmitApplicationResponse submitResp = applicationsManager.submitApplication(appRequest);
    // Ignore the response as either a valid response object is returned on success 
    // or an exception thrown to denote some form of a failure
    log.info("Submitting application to ASM");

    //submit the application
    applicationId = submitApplication(appContext)

    int exitCode
    //wait for the submit state to be reached
    ApplicationReport report = monitorAppToState(new Duration(ACCEPT_TIME),
                                                 YarnApplicationState.ACCEPTED);
    
    //may have failed, so check that
    if (YarnUtils.hasAppFinished(report)) {
      exitCode = buildExitCode(appId, report)
    } else {
      //exit unless there is a wait
      exitCode = EXIT_SUCCESS

      if (serviceArgs.waittime != 0) {
        //waiting for state to change
        Duration duration = new Duration(serviceArgs.waittime* 1000)
        duration.start()
        report = monitorAppToState(duration,
                                   YarnApplicationState.RUNNING);
        if (report && report.yarnApplicationState == YarnApplicationState.RUNNING) {
          exitCode = EXIT_SUCCESS
        } else {
          killRunningApplication(appId);
          exitCode = buildExitCode(appId, report)
        }
      }
    }
    return exitCode
  }


  public String getUsername() {
    return UserGroupInformation.getCurrentUser().getShortUserName();
  }

  /**
   * Submit a JAR containing a specific class.
   * @param clazz class to look for
   * @param appPath app path
   * @param subdir subdirectory  (expected to end in a "/")
   * @param jarName <i>At the destination</i>
   * @return the local resource ref
   * @throws IOException trouble copying to HDFS
   */
  private LocalResource submitJarWithClass(Class clazz,
                               String appPath,
                               String subdir,
                               String jarName)
        throws IOException, HoyaException{
    File localFile = HoyaUtils.findContainingJar(clazz);
    if (!localFile) {
      throw new FileNotFoundException("Could not find JAR containing " + clazz);
    }
    LocalResource resource = submitFile(localFile, appPath, subdir, jarName)
    return resource
  }

  /**
   * Submit a local file to the filesystem references by the instance's cluster
   * filesystem
   * @param localFile filename
   * @param appPath application path
   * @param subdir subdirectory (expected to end in a "/")
   * @param destFileName destination filename
   * @return the local resource ref
   * @throws IOException trouble copying to HDFS
   */
  private LocalResource submitFile(File localFile,
                                   String appPath,
                                   String subdir,
                                   String destFileName) throws IOException {
    HadoopFS hdfs = clusterFS;
    Path src = new Path(localFile.toString());
    String subPath = appPath + "${subdir}$destFileName";
    Path destPath = new Path(hdfs.homeDirectory, subPath);

    hdfs.copyFromLocalFile(false, true, src, destPath);

    // Set the type of resource - file or archive
    // archives are untarred at destination
    // we don't need the jar file to be untarred for now
    LocalResource resource = YarnUtils.createAmResource(hdfs,
                               destPath,
                               LocalResourceType.FILE)
    return resource
  }

  /**
   * Create an AM resource from the 
   * @param hdfs HDFS or other filesystem in use
   * @param destPath dest path in filesystem
   * @param resourceType resource type
   * @return the resource set up wih application-level visibility and the
   * timestamp & size set from the file stats.
   */
  
  /**
   * Get the filesystem of this cluster
   * @return the FS of the config
   */
  private HadoopFS getClusterFS() {
    HadoopFS.get(config)
  }

  /**
   * Verify that there are enough nodes in the cluster
   * @param requiredNumber required # of nodes
   * @throws BadConfigException if the config is wrong
   */
  private void verifyValidClusterSize(int requiredNumber) {
    if (requiredNumber == 0) {
      return
    }
    int nodeManagers = yarnClusterMetrics.numNodeManagers
    if (nodeManagers < requiredNumber) {
      throw new BadConfigException("Not enough nodes in the cluster:" +
                                   " need $requiredNumber" +
                                   " -but there are only $nodeManagers nodes");
    }
  }

  private String buildClasspath() {
// Add AppMaster.jar location to classpath
    // At some point we should not be required to add 
    // the hadoop specific classpaths to the env. 
    // It should be provided out of the box. 
    // For now setting all required classpaths including
    // the classpath to "." for the application jar
    StringBuilder classPathEnv = new StringBuilder()
    // add the runtime classpath needed for tests to work
    if (getUsingMiniMRCluster()) {
      //for mini cluster we pass down the java CP properties
      //and nothing else
      classPathEnv.append(System.getProperty("java.class.path"));
    } else {
      classPathEnv.append(ApplicationConstants.Environment.CLASSPATH.$())
          .append(File.pathSeparatorChar).append("./*");
      for (String c : config.getStrings(
          YarnConfiguration.YARN_APPLICATION_CLASSPATH,
          YarnConfiguration.DEFAULT_YARN_APPLICATION_CLASSPATH)) {
        classPathEnv.append(File.pathSeparatorChar);
        classPathEnv.append(c.trim());
      }
      classPathEnv.append(File.pathSeparatorChar).append("./log4j.properties");
    }
    return classPathEnv.toString()
  }

  /**
   * ask if the client is using a mini MR cluster
   * @return
   */
  private boolean getUsingMiniMRCluster() {
    return config.getBoolean(YarnConfiguration.IS_MINI_YARN_CLUSTER, false)
  }

  private String getAppName() {
    "hoya"
  }

  /**
   * Build the conf dir from the service arguments, adding the hbase root
   * to the FS root dir
   * @param hbaseRoot
   * @return a map of the dynamic bindings for this Hoya instance
   */
  @VisibleForTesting
  public Map<String, String> buildConfMapFromServiceArguments(String zkroot, Path hBaseRootPath) {
<<<<<<< HEAD
    return [
        (EnvMappings.KEY_ZOOKEEPER_PORT): serviceArgs.zkport.toString(),
        (EnvMappings.KEY_ZOOKEEPER_QUORUM): serviceArgs.zkhosts,
        (EnvMappings.KEY_HBASE_ROOTDIR): hBaseRootPath.toUri().toString(),
        (EnvMappings.KEY_ZNODE_PARENT):zkroot ,
=======
    Map <String, String> envMap = [
         (EnvMappings.KEY_ZOOKEEPER_PORT): serviceArgs.zkport.toString(),
         (EnvMappings.KEY_ZOOKEEPER_QUORUM): serviceArgs.zkquorum,
         (EnvMappings.KEY_HBASE_ROOTDIR): hBaseRootPath.toUri().toString(),
         (EnvMappings.KEY_ZNODE_PARENT):zkroot ,

>>>>>>> 18226565
    ]
    if (!getUsingMiniMRCluster()) {
      envMap.put("hbase.cluster.distributed", "true")
    }
    envMap
  }

  /**
   * Monitor the submitted application for reaching the requested state.
   * Will also report if the app reaches a later state (failed, killed, etc)
   * Kill application if duration!= null & time expires. 
   * @param appId Application Id of application to be monitored
   * @param duration how long to wait
   * @param desiredState desired state.
   * @return true if application completed successfully
   * @throws YarnException YARN or app issues
   * @throws IOException IO problems
   */
  @VisibleForTesting
  public int monitorAppToCompletion(Duration duration)
      throws YarnException, IOException {


    ApplicationReport report = monitorAppToState(duration,
                                       YarnApplicationState.FINISHED)

    return buildExitCode(applicationId, report)
  }

  /**
   * Wait for the app to start running (or go past that state)
   * @param duration time to wait
   * @return the app report; null if the duration turned out
   * @throws YarnException YARN or app issues
   * @throws IOException IO problems
   */
  @VisibleForTesting
  public ApplicationReport monitorAppToRunning(Duration duration)
      throws YarnException, IOException {
    return monitorAppToState(duration,
                             YarnApplicationState.RUNNING)

  }

  private boolean maybeKillApp(ApplicationReport report) {
    if (!report) {
      log.debug("Reached client specified timeout for application. Killing application");
      forceKillApplication();
    }
    return false;
  }
  /**
   * Build an exit code for an application Id and its report.
   * If the report parameter is null, the app is killed
   * @param appId app
   * @param report report
   * @return the exit code
   */
  private int buildExitCode(ApplicationId appId, ApplicationReport report) {
    if (!report) {
      log.info("Reached client specified timeout for application. Killing application");
      forceKillApplication();
      return EXIT_TIMED_OUT;
    }

    YarnApplicationState state = report.yarnApplicationState
    FinalApplicationStatus dsStatus = report.finalApplicationStatus;
    switch (state) {
      case YarnApplicationState.FINISHED:
        if (FinalApplicationStatus.SUCCEEDED == dsStatus) {
          log.info("Application has completed successfully");
          return EXIT_SUCCESS;
        } else {
          log.info("Application finished unsuccessfully." +
                   " YarnState=" + state + ", DSFinalStatus=" + dsStatus +
                   ". Breaking monitoring loop");
          return EXIT_YARN_SERVICE_FINISHED_WITH_ERROR;
        }

      case YarnApplicationState.KILLED:
        log.info("Application did not finish. YarnState=$state, DSFinalStatus=$dsStatus");
        return EXIT_YARN_SERVICE_KILLED;

      case YarnApplicationState.FAILED:
        log.info("Application Failed. YarnState=$state, DSFinalStatus=$dsStatus");
        return EXIT_YARN_SERVICE_FAILED;
      default:
        //not in any of these states
        return EXIT_SUCCESS;
    }
  }
/**
 * Monitor the submitted application for reaching the requested state.
 * Will also report if the app reaches a later state (failed, killed, etc)
 * Kill application if duration!= null & time expires. 
 * @param appId Application Id of application to be monitored
 * @param duration how long to wait -must be more than 0
 * @param desiredState desired state.
 * @return the application report -null on a timeout
 * @throws YarnException
 * @throws IOException
 */
  @VisibleForTesting
  public ApplicationReport monitorAppToState(
      Duration duration, YarnApplicationState desiredState)
  throws YarnException, IOException {

    duration.start();
    if (duration.limit <= 0) {
      throw new HoyaException("Invalid duration of monitoring");
    }
    while (true) {


      // Get application report for the appId we are interested in 
      ApplicationReport report = getApplicationReport(applicationId);

      log.info("Got application report from ASM for, appId=${applicationId}, clientToken=${report.clientToken}, appDiagnostics=${report.diagnostics}, appMasterHost=${report.host}, appQueue=${report.queue}, appMasterRpcPort=${report.rpcPort}, appStartTime=${report.startTime}, yarnAppState=${report.yarnApplicationState}, distributedFinalState=${report.finalApplicationStatus}, appTrackingUrl=${report.trackingUrl}, appUser=${report.user}");

      YarnApplicationState state = report.yarnApplicationState;
      if (state >= desiredState) {
        log.debug("App in desired state (or higher) : $state")
        return report;
      }
      if (duration.limitExceeded) {
        return null;
      }

      // sleep 1s.
      try {
        Thread.sleep(1000);
      } catch (InterruptedException ignored) {
        log.debug("Thread sleep in monitoring loop interrupted");
      }
    }
  }

  /**
   * Kill the submitted application by sending a call to the ASM
   * @throws YarnException
   * @throws IOException
   */
  public boolean forceKillApplication()
        throws YarnException, IOException {
    if (applicationId != null) {
      killRunningApplication(applicationId);
      return true;
    }
    return false;
  }

  /**
   * Kill a running application
   * @param applicationId
   * @return the response
   * @throws YarnException YARN problems
   * @throws IOException IO problems
   */
  private KillApplicationResponse killRunningApplication(ApplicationId applicationId) throws
      YarnException,
      IOException {
    log.info("Killing application " + applicationId);
    KillApplicationRequest request =
      Records.newRecord(KillApplicationRequest.class);
    request.setApplicationId(applicationId);
    return rmClient.forceKillApplication(request);
  }

  /**
   * List Hoya instances belonging to a specific user
   * @param user user: "" means all users
   * @return a possibly empty list of Hoya AMs
   */
  @VisibleForTesting
  public List<ApplicationReport> listHoyaInstances(String user)
    throws YarnException, IOException {
    List<ApplicationReport> allApps = applicationList;
    List<ApplicationReport> results = []
    allApps.each { ApplicationReport report ->
      if (   report.applicationType == HoyaKeys.APP_TYPE
          && (!user || user == report.user)) {
        results << report;
      }
    }
    return results;
  }

  /**
   * Implement the list action: list all nodes
   * @return exit code of 0 if a list was created
   */
  @VisibleForTesting
  public int actionList(String clustername) {
    String user = serviceArgs.user
    List<ApplicationReport> instances = listHoyaInstances(user);

    if (!clustername) {
      log.info("Hoya instances for ${user ? user : 'all users'} : ${instances.size()} ");
      instances.each { ApplicationReport report ->
        logAppReport(report)
      }
      return EXIT_SUCCESS;
    } else {
      log.debug("Listing cluster named $clustername")
      ApplicationReport report = findClusterInInstanceList(instances, clustername)
      if (report) {
        logAppReport(report)
        return EXIT_SUCCESS;
      } else {
        throw unknownClusterException(clustername)
      }
    }
  }

  public void logAppReport(ApplicationReport report) {
    log.info("Name        : ${report.name}")
    log.info("YARN status : ${report.yarnApplicationState}")
    log.info("Start Time  : ${report.startTime}")
    log.info("Finish Time : ${report.startTime}")
    log.info("RPC         : ${report.host}:${report.rpcPort}")
    log.info("Diagnostics : ${report.diagnostics}")
  }

  /**
   * Implement the islive action: probe for a cluster of the given name existing
   * 
   * @return exit code
   */
  @VisibleForTesting
  public int actionExists(String name) {
    ApplicationReport instance = findInstance(getUsername(), name)
    if (!instance) {
      throw unknownClusterException(name)
    }
    return EXIT_SUCCESS;
  }

  @VisibleForTesting
  public ApplicationReport findInstance(String user, String appname) {
    log.debug("Looking for instances of user $user")
    List<ApplicationReport> instances = listHoyaInstances(user);
    log.debug("Found $instances of user $user")
    return findClusterInInstanceList(instances, appname)
  }

  public ApplicationReport findClusterInInstanceList(List<ApplicationReport> instances, String appname) {
    ApplicationReport found = null;
    instances.each { ApplicationReport report ->
//      log.debug("Report named ${report.name}")
      if (report.name == appname) {
        found = report;
      }
    }
    return found;
  }

  @VisibleForTesting
  public HoyaAppMasterProtocol connect(ApplicationReport report) {
    String host = report.host
    int port = report.rpcPort
    String address= report.host + ":" + port;
    if (!host || !port ) {
      throw new HoyaException(EXIT_CONNECTIVTY_PROBLEM,
                              "Hoya instance $report.name isn't" +
                              " providing a valid address for the" +
                              " Hoya RPC protocol: <$address>")
    }
    InetSocketAddress addr = NetUtils.createSocketAddrForHost(host, port);
    log.debug("Connecting to Hoya Server at " + addr);
    def protoProxy = RPC.getProtocolProxy(HoyaAppMasterProtocol,
                        HoyaAppMasterProtocol.versionID,
                        addr,
                        UserGroupInformation.getCurrentUser(),
                        getConfig(),
                        NetUtils.getDefaultSocketFactory(getConfig()),
                        15000,
                        null)
    HoyaAppMasterProtocol hoyaServer = protoProxy.proxy
    return hoyaServer;
  }
  /**
   * Status operation; 'name' arg defines cluster name.
   * @return
   */
  @VisibleForTesting
  public int actionStatus(String clustername) {
    ClusterDescription status = getClusterStatus(clustername)
    log.info(status.toJsonString());
    return EXIT_SUCCESS
  }

  /**
   * Stop the cluster
   * @param clustername cluster name
   * @return the cluster name
   */
  public int actionStop(String clustername) {
    HoyaAppMasterProtocol appMaster = bondToCluster(clustername)
    appMaster.stopCluster();
    return EXIT_SUCCESS
  }

  @VisibleForTesting
  public ClusterDescription getClusterStatus(String clustername) {
    HoyaAppMasterProtocol appMaster = bondToCluster(clustername)
    String statusJson = appMaster.getClusterStatus()
    ClusterDescription cd = ClusterDescription.fromJson(statusJson)
    return cd
  }
  
  private HoyaAppMasterProtocol bondToCluster(String clustername) {
    ApplicationReport instance = findInstance(getUsername(), clustername)
    if (!instance) {
      throw unknownClusterException(clustername)
    }
    HoyaAppMasterProtocol appMaster = connect(instance);
    return appMaster
  }

  /**
   * Wait for the hbase master to be live (or past it in the lifecycle)
   * @param clustername cluster
   * @param timeout time to wait
   * @return the state. If still in CREATED, the cluster didn't come up
   * in the time period. If LIVE, all is well. If >LIVE, it has shut for a reason
   * @throws IOException
   * @throws HoyaException
   */
  public int waitForHBaseMasterLive(String clustername, long timeout)
      throws IOException, HoyaException {
    Duration duration = new Duration(timeout).start();
    boolean live = false;
    int state = ClusterDescription.STATE_CREATED
    while (!live) {
      ClusterDescription cd = getClusterStatus(clustername)
      //see if there is a master node yet
      if (cd.masterNodes.size() != 0) {
        //if there is, get the node
        ClusterDescription.ClusterNode master = cd.masterNodes[0];
        state = master.state
        live = state >= ClusterDescription.STATE_LIVE
        }
      if (!live && !duration.limitExceeded) {
        try {
          Thread.sleep(1000);
        } catch (InterruptedException ignored) {
          //ignored
        }
      }
    }
    return state;
  }


  public HoyaException unknownClusterException(String clustername) {
    return new HoyaException(EXIT_UNKNOWN_HOYA_CLUSTER,
                            "Hoya cluster not found: '${clustername}' ")
  }

}<|MERGE_RESOLUTION|>--- conflicted
+++ resolved
@@ -63,7 +63,6 @@
 import org.apache.hadoop.yarn.service.launcher.RunService
 import org.apache.hadoop.yarn.service.launcher.ServiceLauncher
 import org.apache.hadoop.yarn.util.Records
-import org.apache.hadoop.hbase.HConstants
 
 import java.nio.ByteBuffer
 
@@ -262,10 +261,12 @@
                                                             appPath,
                                                             libdir,
                                                             "ant.jar")
+/*
       localResources["hbase.jar"] = submitJarWithClass(HConstants.class,
                                                      appPath,
                                                      libdir,
                                                      "hbase.jar")
+*/
     }
 
     //build up the configuration
@@ -289,7 +290,7 @@
     //load the mappings
     String zookeeperRoot = serviceArgs.hbasezkpath
     if (serviceArgs.hbasezkpath == null) {
-      zookeeperRoot = "/yarnapps_$appName${appId.id}"
+      zookeeperRoot = "/yarnapps/$appName/${appId.id}/"
     }
     HadoopFS targetFS = HadoopFS.get(serviceArgs.filesystemURL, config)
     
@@ -621,21 +622,12 @@
    */
   @VisibleForTesting
   public Map<String, String> buildConfMapFromServiceArguments(String zkroot, Path hBaseRootPath) {
-<<<<<<< HEAD
-    return [
+    Map<String, String> envMap = [
         (EnvMappings.KEY_ZOOKEEPER_PORT): serviceArgs.zkport.toString(),
         (EnvMappings.KEY_ZOOKEEPER_QUORUM): serviceArgs.zkhosts,
         (EnvMappings.KEY_HBASE_ROOTDIR): hBaseRootPath.toUri().toString(),
         (EnvMappings.KEY_ZNODE_PARENT):zkroot ,
-=======
-    Map <String, String> envMap = [
-         (EnvMappings.KEY_ZOOKEEPER_PORT): serviceArgs.zkport.toString(),
-         (EnvMappings.KEY_ZOOKEEPER_QUORUM): serviceArgs.zkquorum,
-         (EnvMappings.KEY_HBASE_ROOTDIR): hBaseRootPath.toUri().toString(),
-         (EnvMappings.KEY_ZNODE_PARENT):zkroot ,
-
->>>>>>> 18226565
-    ]
+  ]
     if (!getUsingMiniMRCluster()) {
       envMap.put("hbase.cluster.distributed", "true")
     }
