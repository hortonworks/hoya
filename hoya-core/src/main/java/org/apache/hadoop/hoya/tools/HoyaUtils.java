--- conflicted
+++ resolved
@@ -1055,23 +1055,4 @@
     return conf;
   }
 
-<<<<<<< HEAD
-  /**
-   * Merge in one configuration above another
-   * @param base base config
-   * @param merge one to merge. This MUST be a non-default-load config to avoid
-   * merge origin confusion
-   * @param origin description of the origin for the put operation
-   * @return the base with the merged values
-   */
-  public static Configuration mergeConfigurations(Configuration base, Configuration merge,
-                                                  String origin) {
-    for (Map.Entry<String, String> entry : merge) {
-      base.set(entry.getKey(),entry.getValue(),origin);
-    }
-    return base;
-  }
-=======
->>>>>>> 83e4d5ca
-
 }