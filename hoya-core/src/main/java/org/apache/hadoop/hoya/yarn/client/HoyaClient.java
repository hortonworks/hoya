/*
 * Licensed to the Apache Software Foundation (ASF) under one
 * or more contributor license agreements.  See the NOTICE file
 * distributed with this work for additional information
 * regarding copyright ownership.  The ASF licenses this file
 * to you under the Apache License, Version 2.0 (the
 * "License"); you may not use this file except in compliance
 * with the License.  You may obtain a copy of the License at
 *
 *     http://www.apache.org/licenses/LICENSE-2.0
 *
 * Unless required by applicable law or agreed to in writing, software
 * distributed under the License is distributed on an "AS IS" BASIS,
 * WITHOUT WARRANTIES OR CONDITIONS OF ANY KIND, either express or implied.
 * See the License for the specific language governing permissions and
 * limitations under the License.
*/

package org.apache.hadoop.hoya.yarn.client;

import com.beust.jcommander.JCommander;
import com.google.common.annotations.VisibleForTesting;

import org.apache.hadoop.conf.Configuration;
import org.apache.hadoop.fs.FileAlreadyExistsException;
import org.apache.hadoop.fs.FileSystem;
import org.apache.hadoop.fs.Path;
import org.apache.hadoop.hdfs.DFSConfigKeys;
import org.apache.hadoop.hoya.HoyaExitCodes;
import org.apache.hadoop.hoya.HoyaKeys;
import org.apache.hadoop.hoya.api.ClusterDescription;
import org.apache.hadoop.hoya.api.ClusterNode;
import org.apache.hadoop.hoya.api.HoyaClusterProtocol;
import org.apache.hadoop.hoya.api.OptionKeys;
import org.apache.hadoop.hoya.api.RoleKeys;
import org.apache.hadoop.hoya.api.proto.Messages;
import org.apache.hadoop.hoya.exceptions.BadCommandArgumentsException;
import org.apache.hadoop.hoya.exceptions.BadConfigException;
import org.apache.hadoop.hoya.exceptions.HoyaException;
import org.apache.hadoop.hoya.exceptions.NoSuchNodeException;
import org.apache.hadoop.hoya.exceptions.WaitTimeoutException;
import org.apache.hadoop.hoya.providers.ClientProvider;
import org.apache.hadoop.hoya.providers.HoyaProviderFactory;
import org.apache.hadoop.hoya.providers.ProviderRole;
import org.apache.hadoop.hoya.servicemonitor.HttpProbe;
import org.apache.hadoop.hoya.servicemonitor.MonitorKeys;
import org.apache.hadoop.hoya.servicemonitor.Probe;
import org.apache.hadoop.hoya.servicemonitor.ProbeFailedException;
import org.apache.hadoop.hoya.servicemonitor.ProbePhase;
import org.apache.hadoop.hoya.servicemonitor.ProbeReportHandler;
import org.apache.hadoop.hoya.servicemonitor.ProbeStatus;
import org.apache.hadoop.hoya.servicemonitor.ReportingLoop;
import org.apache.hadoop.hoya.tools.ConfigHelper;
import org.apache.hadoop.hoya.tools.Duration;
import org.apache.hadoop.hoya.tools.HoyaUtils;
import org.apache.hadoop.hoya.yarn.Arguments;
import org.apache.hadoop.hoya.yarn.HoyaActions;
import org.apache.hadoop.hoya.yarn.appmaster.HoyaMasterServiceArgs;
import org.apache.hadoop.hoya.yarn.appmaster.rpc.RpcBinder;
import org.apache.hadoop.io.DataOutputBuffer;
import org.apache.hadoop.net.NetUtils;
import org.apache.hadoop.security.Credentials;
import org.apache.hadoop.security.SecurityUtil;
import org.apache.hadoop.security.UserGroupInformation;
import org.apache.hadoop.security.token.Token;
import org.apache.hadoop.yarn.api.ApplicationConstants;
import org.apache.hadoop.yarn.api.protocolrecords.KillApplicationRequest;
import org.apache.hadoop.yarn.api.protocolrecords.KillApplicationResponse;
import org.apache.hadoop.yarn.api.records.ApplicationId;
import org.apache.hadoop.yarn.api.records.ApplicationReport;
import org.apache.hadoop.yarn.api.records.ApplicationSubmissionContext;
import org.apache.hadoop.yarn.api.records.ContainerLaunchContext;
import org.apache.hadoop.yarn.api.records.FinalApplicationStatus;
import org.apache.hadoop.yarn.api.records.LocalResource;
import org.apache.hadoop.yarn.api.records.LocalResourceType;
import org.apache.hadoop.yarn.api.records.Priority;
import org.apache.hadoop.yarn.api.records.Resource;
import org.apache.hadoop.yarn.api.records.YarnApplicationState;
import org.apache.hadoop.yarn.client.api.YarnClientApplication;
import org.apache.hadoop.yarn.client.api.impl.YarnClientImpl;
import org.apache.hadoop.yarn.conf.YarnConfiguration;
import org.apache.hadoop.yarn.exceptions.YarnException;
import org.apache.hadoop.yarn.service.launcher.RunService;
import org.apache.hadoop.yarn.service.launcher.ServiceLauncher;
import org.apache.hadoop.yarn.util.ConverterUtils;
import org.apache.hadoop.yarn.util.Records;
import org.codehaus.jackson.JsonParseException;
import org.slf4j.Logger;
import org.slf4j.LoggerFactory;

import java.io.File;
import java.io.FileNotFoundException;
import java.io.FileWriter;
import java.io.IOException;
import java.io.StringWriter;
import java.io.Writer;
import java.net.HttpURLConnection;
import java.net.InetSocketAddress;
import java.net.MalformedURLException;
import java.net.URL;
import java.net.UnknownHostException;
import java.nio.ByteBuffer;
import java.util.ArrayList;
import java.util.Arrays;
import java.util.Collection;
import java.util.HashMap;
import java.util.HashSet;
import java.util.LinkedList;
import java.util.List;
import java.util.Map;
import java.util.Properties;
import java.util.Set;

/**
 * Client service for Hoya
 */

public class HoyaClient extends YarnClientImpl implements RunService,
                                                          ProbeReportHandler,
                                                          HoyaExitCodes,
                                                          HoyaKeys {
  protected static final Logger log = LoggerFactory.getLogger(HoyaClient.class);

  public static final int ACCEPT_TIME = 60000;
  public static final String E_CLUSTER_RUNNING = "cluster already running";
  public static final String E_ALREADY_EXISTS = "already exists";
  public static final String E_MISSING_PATH = "Missing path ";
  public static final String E_INCOMPLETE_CLUSTER_SPEC =
    "Cluster specification is marked as incomplete: ";
  public static final String E_UNKNOWN_CLUSTER = "Unknown cluster ";
  public static final String E_DESTROY_CREATE_RACE_CONDITION =
    "created while it was being destroyed";
  public static final int DEFAULT_AM_MEMORY = 10;
  public static final String HOYA_JAR = "hoya.jar";
  public static final String JCOMMANDER_JAR = "jcommander.jar";
  public static final String SLF4J_JAR = "slf4j.jar";
  public static final String SLF4J_LOG4J_JAR = "slf4j-log4j.jar";
  public static final String ZOOKEEPER_JAR = "zookeeper.jar";
  private int amPriority = 0;
  // Queue for App master
  private String amQueue = "default";

  private String[] argv;
  private ClientArgs serviceArgs;
  public ApplicationId applicationId;
  private ReportingLoop masterReportingLoop;
  private Thread loopThread;
  private String deployedClusterName;

  /**
   * Entry point from the service launcher
   */
  public HoyaClient() {
    // make sure all the yarn configs get loaded
    YarnConfiguration yarnConfiguration = new YarnConfiguration();
    log.debug("Hoya constructed");
  }

  @Override
  // Service
  public String getName() {
    return "Hoya";
  }

  @Override
  public Configuration bindArgs(Configuration config, String... args) throws Exception {
    log.debug("Binding Arguments");
    this.argv = args;
    serviceArgs = new ClientArgs(args);
    serviceArgs.parse();
    serviceArgs.postProcess();
    // yarn-ify
    YarnConfiguration yarnConfiguration = new YarnConfiguration(config);
    return HoyaUtils.patchConfiguration(yarnConfiguration);
  }

  @Override
  protected void serviceInit(Configuration conf) throws Exception {
    Configuration clientConf = HoyaUtils.loadHoyaClientConfigurationResource();
    ConfigHelper.mergeConfigurations(conf, clientConf, HOYA_CLIENT_RESOURCE);
    serviceArgs.applyDefinitions(conf);
    serviceArgs.applyFileSystemURL(conf);
    // init security with our conf
    if (serviceArgs.secure) {
      log.info("Secure mode with kerberos realm {}",
               HoyaUtils.getKerberosRealm());
      //this gets UGI to reset its previous world view (i.e simple auth)
      SecurityUtil.setAuthenticationMethod(
        UserGroupInformation.AuthenticationMethod.KERBEROS, conf);
      UserGroupInformation.setConfiguration(conf);
      UserGroupInformation ugi = UserGroupInformation.getCurrentUser();
      log.debug("Authenticating as " + ugi.toString());
      log.debug("Login user is {}", UserGroupInformation.getLoginUser());
      if (!UserGroupInformation.isSecurityEnabled()) {
        throw new BadConfigException("Although secure mode is enabled," +
             "the application has already set up its user as an insecure entity %s",
             ugi);
      }
      HoyaUtils.verifyPrincipalSet(conf, YarnConfiguration.RM_PRINCIPAL);
      HoyaUtils.verifyPrincipalSet(conf, DFSConfigKeys.DFS_NAMENODE_USER_NAME_KEY);
    }
    super.serviceInit(conf);
  }

  /**
   * this is where the work is done.
   * @return the exit code
   * @throws Throwable anything that went wrong
   */
  @Override
  public int runService() throws Throwable {

    // choose the action
    String action = serviceArgs.action;
    int exitCode = EXIT_SUCCESS;
    String clusterName = serviceArgs.getClusterName();
    // actions
    if (HoyaActions.ACTION_BUILD.equals(action)) {
      actionBuild(clusterName);
      exitCode = EXIT_SUCCESS;
    } else if (HoyaActions.ACTION_CREATE.equals(action)) {
      exitCode = actionCreate(clusterName);
    } else if (HoyaActions.ACTION_FREEZE.equals(action)) {
      exitCode = actionFreeze(clusterName, serviceArgs.waittime, "stopping cluster");
    } else if (HoyaActions.ACTION_THAW.equals(action)) {
      exitCode = actionThaw(clusterName);
    } else if (HoyaActions.ACTION_DESTROY.equals(action)) {
      HoyaUtils.validateClusterName(clusterName);
      exitCode = actionDestroy(clusterName);
    } else if (HoyaActions.ACTION_EMERGENCY_FORCE_KILL.equals(action)) {
      exitCode = actionEmergencyForceKill(clusterName);
    } else if (HoyaActions.ACTION_EXISTS.equals(action)) {
      HoyaUtils.validateClusterName(clusterName);
      exitCode = actionExists(clusterName);
    } else if (HoyaActions.ACTION_FLEX.equals(action)) {
      HoyaUtils.validateClusterName(clusterName);
      exitCode = actionFlex(clusterName);
    } else if (HoyaActions.ACTION_GETCONF.equals(action)) {
      File outfile = null;
      if (serviceArgs.output != null) {
        outfile = new File(serviceArgs.output);
      }
      exitCode = actionGetConf(clusterName,
                               serviceArgs.format,
                               outfile);
    } else if (HoyaActions.ACTION_HELP.equals(action) ||
               HoyaActions.ACTION_USAGE.equals(action)) {
      log.info("HoyaClient {}", serviceArgs.usage());

    } else if (HoyaActions.ACTION_LIST.equals(action)) {
      if (!isUnset(clusterName)) {
        HoyaUtils.validateClusterName(clusterName);
      }
      exitCode = actionList(clusterName);
    } else if (HoyaActions.ACTION_STATUS.equals(action)) {
      HoyaUtils.validateClusterName(clusterName);
      exitCode = actionStatus(clusterName);
    } else {
      throw new HoyaException(EXIT_UNIMPLEMENTED,
                              "Unimplemented: " + action);
    }

    return exitCode;
  }

  /**
   * Destroy a cluster. There's two race conditions here
   * #1 the cluster is started between verifying that there are no live
   * clusters of that name.
   */
  public int actionDestroy(String clustername) throws YarnException,
                                                      IOException {
    // verify that a live cluster isn't there
    HoyaUtils.validateClusterName(clustername);
    verifyFileSystemArgSet();
    verifyManagerSet();
    verifyNoLiveClusters(clustername);

    // create the directory path
    FileSystem fs = getClusterFS();
    Path clusterDirectory = HoyaUtils.buildHoyaClusterDirPath(fs, clustername);
    // delete the directory;
    boolean exists = fs.exists(clusterDirectory);
    if (exists) {
      log.info("Cluster exists -destroying");
    } else {
      log.info("Cluster already destroyed");
    }
    fs.delete(clusterDirectory, true);

    List<ApplicationReport> instances = findAllLiveInstances(null, clustername);
    // detect any race leading to cluster creation during the check/destroy process
    // and report a problem.
    if (!instances.isEmpty()) {
      throw new HoyaException(EXIT_BAD_CLUSTER_STATE,
                              clustername + ": "
                              + E_DESTROY_CREATE_RACE_CONDITION
                              + " :" +
                              instances.get(0));
    }
    log.info("Destroyed cluster {}", clustername);
    return EXIT_SUCCESS;
  }

  /**
   * Force kill a yarn application by ID. No niceities here
   */
  public int actionEmergencyForceKill(String applicationId) throws YarnException,
                                                      IOException {
    verifyManagerSet();

    if ("all".equals(applicationId)) {
      // user wants all hoya applications killed
      String user = getUsername();
      log.info("Killing all applications belonging to {}", user);
      Collection<ApplicationReport> instances = listHoyaInstances(user);
      for (ApplicationReport instance : instances) {
        if (isApplicationLive(instance)) {
          ApplicationId appId = instance.getApplicationId();
          log.info("Killing Application {}", appId);
          killRunningApplication(appId, "forced kill");
        }
      }
    } else {
      ApplicationId appId = ConverterUtils.toApplicationId(applicationId);

      log.info("Killing Application {}", applicationId);
      killRunningApplication(appId, "forced kill");
    }
    return EXIT_SUCCESS;

  }

  /**
   * Get the provider for this cluster
   * @param clusterSpec cluster spec
   * @return the provider instance
   * @throws HoyaException problems building the provider
   */
  private ClientProvider createClientProvider(ClusterDescription clusterSpec)
    throws HoyaException {
    HoyaProviderFactory factory =
      HoyaProviderFactory.createHoyaProviderFactory(clusterSpec);
    return factory.createClientProvider();
  }

  /**
   * Get the provider for this cluster
   * @param provider the name of the provider
   * @return the provider instance
   * @throws HoyaException problems building the provider
   */
  private ClientProvider createClientProvider(String provider)
    throws HoyaException {
    HoyaProviderFactory factory =
      HoyaProviderFactory.createHoyaProviderFactory(provider);
    return factory.createClientProvider();
  }

  /**
   * Create the cluster -saving the arguments to a specification file first
   * @param clustername cluster name
   * @return the status code
   * @throws YarnException Yarn problems
   * @throws IOException other problems
   * @throws BadCommandArgumentsException bad arguments.
   */
  private int actionCreate(String clustername) throws
                                               YarnException,
                                               IOException {

    actionBuild(clustername);
    return startCluster(clustername);
  }

  /**
   * Build up the cluster specification/directory
   * @param clustername cluster name
   * @throws YarnException Yarn problems
   * @throws IOException other problems
   * @throws BadCommandArgumentsException bad arguments.
   */
  private void actionBuild(String clustername) throws
                                               YarnException,
                                               IOException {

    // verify that a live cluster isn't there
    HoyaUtils.validateClusterName(clustername);
    verifyManagerSet();
    verifyFileSystemArgSet();
    verifyNoLiveClusters(clustername);
<<<<<<< HEAD
    Configuration conf = getConfig();
    //build up the initial cluster specification
=======
    // build up the initial cluster specification
>>>>>>> b80927dc
    ClusterDescription clusterSpec = new ClusterDescription();

    requireArgumentSet(Arguments.ARG_ZKHOSTS, serviceArgs.zkhosts);
    requireArgumentSet(Arguments.ARG_HBASE_VER, serviceArgs.hbasever);
    Path appconfdir = serviceArgs.confdir;
    requireArgumentSet(Arguments.ARG_CONFDIR, appconfdir);
    // Provider
    requireArgumentSet(Arguments.ARG_PROVIDER, serviceArgs.provider);

    ClientProvider provider = createClientProvider(serviceArgs.provider);

    // remember this
    clusterSpec.type = provider.getName();
    clusterSpec.name = clustername;
    clusterSpec.state = ClusterDescription.STATE_INCOMPLETE;
    clusterSpec.createTime = System.currentTimeMillis();
    // build up the options map
    // first the defaults provided by the provider
    clusterSpec.options = provider.getDefaultClusterOptions();
<<<<<<< HEAD
    
    
    //propagate the filename into the 1.x and 2.x value
    String fsDefaultName = conf.get(
      CommonConfigurationKeysPublic.FS_DEFAULT_NAME_KEY);
    clusterSpec.setOptionifUnset(OptionKeys.OPTION_SITE_PREFIX +
                                 CommonConfigurationKeysPublic.FS_DEFAULT_NAME_KEY,
                                 fsDefaultName);

    clusterSpec.setOptionifUnset(OptionKeys.OPTION_SITE_PREFIX +
                                 HoyaKeys.FS_DEFAULT_NAME_CLASSIC,
                                 fsDefaultName);

    //patch in the properties related to the principals extracted from
    //the running hoya client

    propagatePrincipals(clusterSpec, conf);
=======
>>>>>>> b80927dc

    // patch in the properties related to the principals extracted from
    // the running hoya client
    propagatePrincipals(clusterSpec, getConfig());

    // next the options provided on the command line
    HoyaUtils.mergeMap(clusterSpec.options, serviceArgs.getOptionsMap());
    // hbasever arg also sets an option
    if (isSet(serviceArgs.hbasever)) {
      clusterSpec.setOption(OptionKeys.OPTION_APP_VERSION, serviceArgs.hbasever);
    }
<<<<<<< HEAD
    log.debug("Application version is {}",
              clusterSpec.getOption(OptionKeys.OPTION_APP_VERSION,"undefined"));


    
    //get the list of supported roles
=======
    log.debug("HBase version is {}",
      clusterSpec.getOption(OptionKeys.OPTION_APP_VERSION, "undefined"));

    // get the list of supported roles
>>>>>>> b80927dc
    List<ProviderRole> supportedRoles = provider.getRoles();
    // and any extra
    Map<String, String> roleMap = serviceArgs.getRoleMap();

    Map<String, Map<String, String>> clusterRoleMap =
      new HashMap<String, Map<String, String>>();

    // build the role map from default; set the instances
    for (ProviderRole role : supportedRoles) {
      String roleName = role.name;
      Map<String, String> clusterRole =
        provider.createDefaultClusterRole(roleName);
      // get the command line instance count
      String instanceCount = roleMap.get(roleName);
      // this is here in case we want to extract from the provider
      // the min #of instances
      int defInstances =
        HoyaUtils.getIntValue(clusterRole, RoleKeys.ROLE_INSTANCES, 0, 0, -1);
      instanceCount = Integer.toString(HoyaUtils.parseAndValidate(
          "count of role " + roleName, instanceCount, defInstances, 0, -1));
      clusterRole.put(RoleKeys.ROLE_INSTANCES, instanceCount);
      clusterRoleMap.put(roleName, clusterRole);
    }

    // now enhance the role option map with all command line options
    Map<String, Map<String, String>> commandOptions =
      serviceArgs.getRoleOptionMap();
    HoyaUtils.applyCommandLineOptsToRoleMap(clusterRoleMap, commandOptions);

    clusterSpec.roles = clusterRoleMap;

    // App home or image
    if (serviceArgs.image != null) {
      if (!isUnset(serviceArgs.appHomeDir)) {
        // both args have been set
        throw new BadCommandArgumentsException("only one of "
                                               + Arguments.ARG_IMAGE
                                               + " and " +
                                               Arguments.ARG_APP_HOME +
                                               " can be provided");
      }
      clusterSpec.imagePath = serviceArgs.image.toUri().toString();
    } else {
      // the alternative is app home, which now MUST be set
      if (isUnset(serviceArgs.appHomeDir)) {
        // both args have been set
        throw new BadCommandArgumentsException("Either " + Arguments.ARG_IMAGE
                                               + " or " +
                                               Arguments.ARG_APP_HOME +
                                               " must be provided");
      }
      clusterSpec.applicationHome = serviceArgs.appHomeDir;
    }

    // set up the ZK binding
    String zookeeperRoot = serviceArgs.appZKPath;
    if (isUnset(serviceArgs.appZKPath)) {
      zookeeperRoot = "/yarnapps_" + getAppName() + "_" + getUsername() + "_" + clustername;
    }
    clusterSpec.zkPath = zookeeperRoot;
    clusterSpec.zkPort = serviceArgs.zkport;
    clusterSpec.zkHosts = serviceArgs.zkhosts;

<<<<<<< HEAD
    
    //another sanity check before the cluster dir is created: the config
    //dir
    FileSystem srcFS = FileSystem.get(appconfdir.toUri(), conf);
=======
    // another sanity check before the cluster dir is created: the config
    // dir
    FileSystem srcFS = FileSystem.get(appconfdir.toUri(), getConfig());
>>>>>>> b80927dc
    if (!srcFS.exists(appconfdir)) {
      throw new BadCommandArgumentsException(
        "Configuration directory specified in %s not found: %s",
       Arguments.ARG_CONFDIR, appconfdir.toString());
    }
    // build up the paths in the DFS

    FileSystem fs = getClusterFS();
    Path clusterDirectory = HoyaUtils.createHoyaClusterDirPath(fs, clustername);
    Path origConfPath = new Path(clusterDirectory, HoyaKeys.ORIG_CONF_DIR_NAME);
    Path generatedConfPath =
      new Path(clusterDirectory, HoyaKeys.GENERATED_CONF_DIR_NAME);
    Path clusterSpecPath =
      new Path(clusterDirectory, HoyaKeys.CLUSTER_SPECIFICATION_FILE);
    clusterSpec.originConfigurationPath = origConfPath.toUri().toASCIIString();
    clusterSpec.generatedConfigurationPath =
      generatedConfPath.toUri().toASCIIString();
    // save the specification to get a lock on this cluster name
    try {
      clusterSpec.save(fs, clusterSpecPath, false);
    } catch (FileAlreadyExistsException fae) {
      throw new HoyaException(EXIT_BAD_CLUSTER_STATE,
                              clustername + ": " + E_ALREADY_EXISTS + " :" +
                              clusterSpecPath);
    } catch (IOException e) {
      // this is probably a file exists exception too, but include it in the trace just in case
      throw new HoyaException(EXIT_BAD_CLUSTER_STATE, e,
                              clustername + ": " + E_ALREADY_EXISTS + " :" +
                              clusterSpecPath);
    }

<<<<<<< HEAD
    //bulk copy
    //first the original from wherever to the DFS
    HoyaUtils.copyDirectory(conf, appconfdir, origConfPath);
    //then build up the generated path. This d
    HoyaUtils.copyDirectory(conf, origConfPath, generatedConfPath);
=======
    // bulk copy
    // first the original from wherever to the DFS
    HoyaUtils.copyDirectory(getConfig(), appconfdir, origConfPath);
    // then build up the generated path. This d
    HoyaUtils.copyDirectory(getConfig(), origConfPath, generatedConfPath);
>>>>>>> b80927dc

    // Data Directory
    Path datapath = new Path(clusterDirectory, HoyaKeys.DATA_DIR_NAME);
    // create the data dir
    fs.mkdirs(datapath);

    log.debug("datapath={}", datapath);
    clusterSpec.dataPath = datapath.toUri().toString();

    // final specification review
    provider.reviewAndUpdateClusterSpec(clusterSpec);

    // here the configuration is set up. Mark it
    clusterSpec.state = ClusterDescription.STATE_CREATED;
    clusterSpec.save(fs, clusterSpecPath, true);

  }

  private void requireArgumentSet(String argname, String argfield)
      throws BadCommandArgumentsException {
    if (isUnset(argfield)) {
      throw new BadCommandArgumentsException("Required argument " + argname + " missing");
    }
  }
 private void requireArgumentSet(String argname, Object argfield) throws
                                               BadCommandArgumentsException {
    if (argfield == null) {
      throw new BadCommandArgumentsException("Required argument "
                                             + argname
                                             + " missing");
    }
  }

  public void verifyFileSystemArgSet() throws BadCommandArgumentsException {
    requireArgumentSet(Arguments.ARG_FILESYSTEM, serviceArgs.filesystemURL);
  }

  public void verifyManagerSet() throws BadCommandArgumentsException {
    InetSocketAddress rmAddr = HoyaUtils.getRmAddress(getConfig());
    if (!HoyaUtils.isAddressDefined(rmAddr)) {
      throw new BadCommandArgumentsException(
        "No valid Resource Manager address provided in the argument "
        + Arguments.ARG_MANAGER
        + " or the configuration property "
        + YarnConfiguration.RM_ADDRESS 
        + " value :" + rmAddr);
    }
  }

  /**
   * Create a cluster to the specification
   * @param clusterSpec cluster specification
   * @return the exit code from the operation
   */
  public int executeClusterStart(Path clusterDirectory, ClusterDescription clusterSpec)
      throws YarnException, IOException {

    // verify that a live cluster isn't there;
    String clustername = clusterSpec.name;
    deployedClusterName = clustername;
    HoyaUtils.validateClusterName(clustername);
    verifyNoLiveClusters(clustername);
    Configuration config = getConfig();
    // Provider
    ClientProvider provider = createClientProvider(clusterSpec);
    // make sure it is valid;

    Path generatedConfDirPath =
      createPathThatMustExist(clusterSpec.generatedConfigurationPath);
    Path origConfPath =
      createPathThatMustExist(clusterSpec.originConfigurationPath);

    // now build up the image path
    // TODO: consider supporting apps that don't have an image path
    Path imagePath;
    String csip = clusterSpec.imagePath;
    if (!isUnset(csip)) {
      imagePath = createPathThatMustExist(csip);
    } else {
      imagePath = null;
      if (isUnset(clusterSpec.applicationHome)) {
        throw new HoyaException(EXIT_BAD_CLUSTER_STATE,
            "Neither an image path or binary home dir were specified");
      }
    }

    // final specification review
    provider.validateClusterSpec(clusterSpec);

    // do a quick dump of the values first
    if (log.isDebugEnabled()) {
      log.debug(clusterSpec.toString());
    }

    YarnClientApplication application = createApplication();
    ApplicationSubmissionContext appContext =
      application.getApplicationSubmissionContext();
    ApplicationId appId = appContext.getApplicationId();
    // set the application name;
    appContext.setApplicationName(clustername);
    // app type used in service enum;
    appContext.setApplicationType(HoyaKeys.APP_TYPE);

    if (clusterSpec.getOptionBool(OptionKeys.OPTION_TEST, false)) {
      // test flag set
      appContext.setMaxAppAttempts(1);
    }

    FileSystem fs = getClusterFS();
    Path tempPath = HoyaUtils.createHoyaAppInstanceTempPath(fs,
                                                            clustername,
                                                            appId.toString());

    // Set up the container launch context for the application master
    ContainerLaunchContext amContainer =
      Records.newRecord(ContainerLaunchContext.class);

    // set local resources for the application master
    // local files or archives as needed
    // In this scenario, the jar file for the application master is part of the local resources
    Map<String, LocalResource> localResources =
      new HashMap<String, LocalResource>();
    // conf directory setup
    Path remoteHoyaConfPath = null;
    String relativeHoyaConfDir = null;
    String hoyaConfdirProp = System.getProperty(HoyaKeys.PROPERTY_HOYA_CONF_DIR);
    if (hoyaConfdirProp == null || hoyaConfdirProp.isEmpty()) {
      log.debug("No local configuration directory provided as system property");
    } else {
      File hoyaConfDir = new File(hoyaConfdirProp);
      if (!hoyaConfDir.exists()) {
        throw new BadConfigException("Conf dir \"%s\" not found", hoyaConfDir);
      }
      Path localConfDirPath = HoyaUtils.createLocalPath(hoyaConfDir);
      log.debug("Copying Hoya AM configuration data from {}", localConfDirPath);
      remoteHoyaConfPath = new Path(clusterDirectory,
                                   HoyaKeys.SUBMITTED_HOYA_CONF_DIR);
      HoyaUtils.copyDirectory(config, localConfDirPath, remoteHoyaConfPath);
    }

    // the assumption here is that minimr cluster => this is a test run
    // and the classpath can look after itself

    if (!getUsingMiniMRCluster()) {

      log.debug("Destination is not a MiniYARNCluster -copying fll classpath");

      // insert conf dir first
      if (remoteHoyaConfPath != null) {
        relativeHoyaConfDir = HoyaKeys.SUBMITTED_HOYA_CONF_DIR;
        Map<String, LocalResource> submittedConfDir =
          HoyaUtils.submitDirectory(fs, remoteHoyaConfPath, relativeHoyaConfDir);
        HoyaUtils.mergeMaps(localResources, submittedConfDir);
      }

      log.info("Copying JARs from local filesystem");
      // Copy the application master jar to the filesystem
      // Create a local resource to point to the destination jar path
      String bindir = "";
      // add this class
      localResources.put(HOYA_JAR, submitJarWithClass(this.getClass(),
                                                        tempPath,
                                                        bindir,
                                                        HOYA_JAR));
      // add lib classes that don't come automatically with YARN AM classpath
      String libdir = bindir + "lib/";


      localResources.put(JCOMMANDER_JAR, submitJarWithClass(JCommander.class,
                                                              tempPath,
                                                              libdir,
                                                              JCOMMANDER_JAR));

    }

    // build up the configuration -and have it add any other provider
    // specific artifacts to the local resource map
    // IMPORTANT: it is only after this call that site configurations
    // will be valid.

    propagatePrincipals(clusterSpec, config);

    Configuration clientConfExtras = new Configuration(false);

    // DFS principal
    Map<String, LocalResource> confResources;
    confResources = provider.prepareAMAndConfigForLaunch(fs,
                                                         config,
                                                         clusterSpec,
                                                         origConfPath,
                                                         generatedConfDirPath,
                                                         clientConfExtras);

    // now that the site config is fully generated, the provider gets
    // to do a quick review of them.
    log.debug("Preflight validation of cluster configuration");
    provider.preflightValidateClusterConfiguration(clusterSpec,
                                                   fs,
                                                   generatedConfDirPath,
                                                   serviceArgs.secure);
    
    localResources.putAll(confResources);

    // now add the image if it was set
    if (HoyaUtils.maybeAddImagePath(fs, localResources, imagePath)) {
      log.debug("Registered image path {}", imagePath);
    }

    if (log.isDebugEnabled()) {
      for (String key : localResources.keySet()) {
        LocalResource val = localResources.get(key);
        log.debug("{}={}", key, HoyaUtils.stringify(val.getResource()));
      }
    }

    // Set the log4j properties if needed 
/*
    if (!log4jPropFile.isEmpty()) {
      Path log4jSrc = new Path(log4jPropFile);
      Path log4jDst = new Path(fs.getHomeDirectory(), "log4j.props");
      fs.copyFromLocalFile(false, true, log4jSrc, log4jDst);
      FileStatus log4jFileStatus = fs.getFileStatus(log4jDst);
      LocalResource log4jRsrc = Records.newRecord(LocalResource.class);
      log4jRsrc.setType(LocalResourceType.FILE);
      log4jRsrc.setVisibility(LocalResourceVisibility.APPLICATION);
      log4jRsrc.setResource(ConverterUtils.getYarnUrlFromURI(log4jDst.toUri()));
      log4jRsrc.setTimestamp(log4jFileStatus.getModificationTime());
      log4jRsrc.setSize(log4jFileStatus.getLen());
      localResources.put("log4j.properties", log4jRsrc);
    }

*/
    
    // Set local resource info into app master container launch context
    amContainer.setLocalResources(localResources);

<<<<<<< HEAD

    //build the environment
    Map<String, String> env =
      HoyaUtils.buildEnvMap(clusterSpec.getOrAddRole(HoyaKeys.ROLE_MASTER));
=======
    // build the environment
    Map<String, String> env = HoyaUtils.buildEnvMap(clusterSpec.getOrAddRole("master"));
>>>>>>> b80927dc
    String classpath = buildClasspath(relativeHoyaConfDir);
    log.debug("AM classpath={}", classpath);
    env.put("CLASSPATH", classpath);
    log.debug("Environment Map:\n{}", HoyaUtils.stringifyMap(env));
    amContainer.setEnvironment(env);

    String rmAddr = serviceArgs.rmAddress;
    // spec out the RM address
    if (isUnset(rmAddr) && HoyaUtils.isRmSchedulerAddressDefined(config)) {
      rmAddr =
        NetUtils.getHostPortString(HoyaUtils.getRmSchedulerAddress(config));
    }

    // build up the args list, intially as anyting
    List<String> commands = new ArrayList<String>(20);
    commands.add(ApplicationConstants.Environment.JAVA_HOME.$() + "/bin/java");
    // insert any JVM options);
    commands.add(HoyaKeys.JAVA_FORCE_IPV4);
    commands.add(HoyaKeys.JAVA_HEADLESS);
    commands.add(String.format(HoyaKeys.FORMAT_D_CLUSTER_NAME, clustername));
    commands.add(String.format(HoyaKeys.FORMAT_D_CLUSTER_TYPE, provider.getName()));
    // add the generic sevice entry point
    commands.add(ServiceLauncher.ENTRY_POINT);
    // immeiately followed by the classname
    commands.add(HoyaMasterServiceArgs.CLASSNAME);
    // now the app specific args
    commands.add(HoyaMasterServiceArgs.ARG_DEBUG);
    commands.add(HoyaActions.ACTION_CREATE);
    commands.add(clustername);

    // set the cluster directory path
    commands.add(Arguments.ARG_HOYA_CLUSTER_URI);
    commands.add(clusterDirectory.toUri().toString());

    if (!isUnset(rmAddr)) {
      commands.add(Arguments.ARG_RM_ADDR);
      commands.add(rmAddr);
    }

    if (serviceArgs.filesystemURL != null) {
      commands.add(Arguments.ARG_FILESYSTEM);
      commands.add(serviceArgs.filesystemURL.toString());
    }

    if (serviceArgs.secure) {
      // if the cluster is secure, make sure that
      // the relevant security settings go over
      commands.add(Arguments.ARG_SECURE);
      propagateConfOption(commands,
                          config,
                          DFSConfigKeys.DFS_NAMENODE_USER_NAME_KEY);
      Credentials credentials = new Credentials();
      String tokenRenewer = config.get(YarnConfiguration.RM_PRINCIPAL);
      if (isUnset(tokenRenewer)) {
        throw new IOException(
          "Can't get Master Kerberos principal for the RM to use as renewer");
      }

      // For now, only getting tokens for the default file-system.
      final Token<?> tokens[] = fs.addDelegationTokens(tokenRenewer, credentials);
      if (tokens != null) {
        for (Token<?> token : tokens) {
          log.debug("Got delegation token for {}; {}", fs.getUri(), token);
        }
      }
      DataOutputBuffer dob = new DataOutputBuffer();
      credentials.writeTokenStorageToStream(dob);
      ByteBuffer fsTokens = ByteBuffer.wrap(dob.getData(), 0, dob.getLength());
      amContainer.setTokens(fsTokens);
    }
    // write out the path output
    commands.add("1>" + ApplicationConstants.LOG_DIR_EXPANSION_VAR + "/out.txt");
    commands.add("2>" + ApplicationConstants.LOG_DIR_EXPANSION_VAR + "/err.txt");

    String cmdStr = HoyaUtils.join(commands, " ");
    log.info("Completed setting up app master command {}", cmdStr);

    amContainer.setCommands(commands);
    // Set up resource type requirements
    Resource capability = Records.newRecord(Resource.class);
    // Amt. of memory resource to request for to run the App Master
    capability.setMemory(DEFAULT_AM_MEMORY);
    capability.setVirtualCores(1);
    provider.prepareAMResourceRequirements(clusterSpec, capability);
    appContext.setResource(capability);
    Map<String, ByteBuffer> serviceData = new HashMap<String, ByteBuffer>();
    // Service data is a binary blob that can be passed to the application
    // Not needed in this scenario
    provider.prepareAMServiceData(clusterSpec, serviceData);
    amContainer.setServiceData(serviceData);

    // The following are not required for launching an application master
    // amContainer.setContainerId(containerId);

    appContext.setAMContainerSpec(amContainer);

    // Set the priority for the application master
    Priority pri = Records.newRecord(Priority.class);
    // TODO - what is the range for priority? how to decide?
    pri.setPriority(amPriority);
    appContext.setPriority(pri);

    // Set the queue to which this application is to be submitted in the RM
    appContext.setQueue(amQueue);

    // Submit the application to the applications manager
    // SubmitApplicationResponse submitResp = applicationsManager.submitApplication(appRequest);
    // Ignore the response as either a valid response object is returned on success
    // or an exception thrown to denote some form of a failure
    log.info("Submitting application to ASM");

    // submit the application
    applicationId = submitApplication(appContext);

    int exitCode;
    // wait for the submit state to be reached
    ApplicationReport report = monitorAppToState(new Duration(ACCEPT_TIME),
      YarnApplicationState.ACCEPTED);

    // build the probes
    List<Probe> probes = new ArrayList<Probe>();
    int timeout = 60000;
    URL url = null;
    String s = report.getTrackingUrl();
    String prefix = "";
    if (s != null && !s.startsWith("http") && s.contains("/proxy/")) {
      if (!UserGroupInformation.isSecurityEnabled()) {
        prefix = "http://proxy/relay/";
      } else {
        prefix = "https://proxy/relay/";
      }
    }
    try {
      url = new URL(prefix + s);
    } catch (MalformedURLException mue) {
      log.error("tracking url: " + prefix + s + " is malformed");
    }
    if (url != null) {
      log.info("tracking url: " + url);
      HttpURLConnection connection = null;
      try {
        connection = HttpProbe.getConnection(url, timeout);
        // see if the host is reachable
        connection.getResponseCode();

        HttpProbe probe = new HttpProbe(url, timeout,
          MonitorKeys.WEB_PROBE_DEFAULT_CODE, MonitorKeys.WEB_PROBE_DEFAULT_CODE, config);
        probes.add(probe);
      } catch (UnknownHostException uhe) {
        log.error("host unknown: " + url);
      } finally {
        if (connection != null) {
          connection.disconnect();
          connection = null;
        }
      }
    }
    // start ReportingLoop only when there're probes
    if (!probes.isEmpty()) {
      masterReportingLoop = new ReportingLoop("MasterStatusCheck", this, probes, null, 1000, 1000,
        timeout, -1);
      if (!masterReportingLoop.startReporting()) {
        throw new HoyaException(EXIT_INTERNAL_ERROR, "failed to start monitoring");
      }
      loopThread = new Thread(masterReportingLoop, "MasterStatusCheck");
      loopThread.setDaemon(true);
      loopThread.start();
    }

    // may have failed, so check that
    if (HoyaUtils.hasAppFinished(report)) {
      exitCode = buildExitCode(appId, report);
    } else {
      // exit unless there is a wait
      exitCode = EXIT_SUCCESS;

      if (serviceArgs.waittime != 0) {
        // waiting for state to change
        Duration duration = new Duration(serviceArgs.waittime * 1000);
        duration.start();
        report = monitorAppToState(duration,
                                   YarnApplicationState.RUNNING);
        if (report != null &&
            report.getYarnApplicationState() == YarnApplicationState.RUNNING) {
          exitCode = EXIT_SUCCESS;
        } else {
          killRunningApplication(appId, "");
          exitCode = buildExitCode(appId, report);
        }
      }
    }
    return exitCode;
  }

  /*
   * Methods for ProbeReportHandler
   */
  @Override
  public void probeProcessStateChange(ProbePhase probePhase) {
  }

  @Override
  public void probeResult(ProbePhase phase, ProbeStatus status) {
    if (!status.isSuccess()) {
      try {
        /* TODO: need to decide the best response to probe error
        killApplication(applicationId);
        log.error("killing " + applicationId, status.getThrown());
        */
      } catch (Exception e) {
        log.warn("error killing " + applicationId, e);
      }
    }
  }

  @Override
  public void probeFailure(ProbeFailedException exception) {
  }

  @Override
  public void probeBooted(ProbeStatus status) {

  }

  @Override
  public boolean commence(String name, String description) {
    return true;
  }

  @Override
  public void unregister() {

  }

  @Override
  public void probeTimedOut(ProbePhase currentPhase, Probe probe, ProbeStatus lastStatus,
      long currentTime) {

  }

  @Override
  public void liveProbeCycleCompleted() {

  }

  @Override
  public void heartbeat(ProbeStatus status) {

  }

  /**
   * Propagate any critical principals from the current site config down to the HBase one.
   * @param clusterSpec cluster spec
   * @param config config to read from
   */
  private void propagatePrincipals(ClusterDescription clusterSpec,
                                   Configuration config) {
    String dfsPrincipal = config.get(DFSConfigKeys.DFS_NAMENODE_USER_NAME_KEY);
    if (dfsPrincipal != null) {
      String siteDfsPrincipal = OptionKeys.OPTION_SITE_PREFIX +
                                DFSConfigKeys.DFS_NAMENODE_USER_NAME_KEY;
      clusterSpec.setOptionifUnset(siteDfsPrincipal, dfsPrincipal);
    }
  }


  private void propagateConfOption(List<String> command, Configuration conf,
                                   String key) {
    String val = conf.get(key);
    if (val != null) {
      command.add(Arguments.ARG_DEFINE);
      command.add(key + "=" + val);
    }
  }

  /**
   * Create a path that must exist in the cluster fs
   * @param uri uri to create
   * @return the path
   * @throws HoyaException if the path does not exist
   */
  public Path createPathThatMustExist(String uri) throws
                                                  HoyaException,
                                                  IOException {
    Path path = new Path(uri);
    verifyPathExists(path);
    return path;
  }

  public void verifyPathExists(Path path) throws HoyaException, IOException {
    if (!getClusterFS().exists(path)) {
      throw new HoyaException(EXIT_BAD_CLUSTER_STATE, E_MISSING_PATH + path);
    }
  }

  /**
   * verify that a live cluster isn't there
   * @param clustername cluster name
   * @throws HoyaException with exit code EXIT_BAD_CLUSTER_STATE if a cluster of that name is either
   *           live or starting up.
   */
  public void verifyNoLiveClusters(String clustername) throws
                                                       IOException,
                                                       YarnException {
    List<ApplicationReport> existing = findAllLiveInstances(null, clustername);

    if (!existing.isEmpty()) {
      throw new HoyaException(EXIT_BAD_CLUSTER_STATE,
                              clustername + ": " + E_CLUSTER_RUNNING + " :" +
                              existing.get(0));
    }
  }

  public String getUsername() throws IOException {
    return UserGroupInformation.getCurrentUser().getShortUserName();
  }

  /**
   * Get the name of any deployed cluster
   * @return the cluster name
   */
  public String getDeployedClusterName() {
    return deployedClusterName;
  }

  /**
   * Submit a JAR containing a specific class.
   * @param clazz class to look for
   * @param appPath app path
   * @param subdir subdirectory (expected to end in a "/")
   * @param jarName <i>At the destination</i>
   * @return the local resource ref
   * @throws IOException trouble copying to HDFS
   */
  private LocalResource submitJarWithClass(Class clazz,
                                           Path tempPath,
                                           String subdir,
                                           String jarName)
      throws IOException, HoyaException {
    File localFile = HoyaUtils.findContainingJar(clazz);
    if (null == localFile) {
      throw new FileNotFoundException("Could not find JAR containing " + clazz);
    }
    LocalResource resource = submitFile(localFile, tempPath, subdir, jarName);
    return resource;
  }

  /**
   * Submit a local file to the filesystem references by the instance's cluster
   * filesystem
   * @param localFile filename
   * @param clusterName application path
   * @param subdir subdirectory (expected to end in a "/")
   * @param destFileName destination filename
   * @return the local resource ref
   * @throws IOException trouble copying to HDFS
   */
  private LocalResource submitFile(File localFile,
                                   Path tempPath,
                                   String subdir,
                                   String destFileName) throws IOException {
    Path src = new Path(localFile.toString());
    Path destPath = new Path(tempPath, subdir + destFileName);

    getClusterFS().copyFromLocalFile(false, true, src, destPath);

    // Set the type of resource - file or archive
    // archives are untarred at destination
    // we don't need the jar file to be untarred for now
    return HoyaUtils.createAmResource(getClusterFS(),
                                      destPath,
                                      LocalResourceType.FILE);
  }

  /**
   * Get the filesystem of this cluster
   * @return the FS of the config
   */
  private FileSystem getClusterFS() throws IOException {
    return FileSystem.get(serviceArgs.filesystemURL, getConfig());
  }

  /**
   * Build up the classpath for execution 
   * -behaves very differently on a mini test cluster vs a production
   * production one.
   * @param hoyaConfDir relative path to the dir containing hoya config options to put on the
   *          classpath -or null
   * @return a classpath
   */
  private String buildClasspath(String hoyaConfDir) {
    // Add AppMaster.jar location to classpath
    // At some point we should not be required to add
    // the hadoop specific classpaths to the env.
    // It should be provided out of the box.
    // For now setting all required classpaths including
    // the classpath to "." for the application jar
    StringBuilder classPathEnv = new StringBuilder();
    // add the runtime classpath needed for tests to work
    if (getUsingMiniMRCluster()) {
      // for mini cluster we pass down the java CP properties
      // and nothing else
      classPathEnv.append(System.getProperty("java.class.path"));
    } else {
      classPathEnv.append(ApplicationConstants.Environment.CLASSPATH.$())
          .append(File.pathSeparatorChar).append("./*");
      for (String c : getConfig().getStrings(
        YarnConfiguration.YARN_APPLICATION_CLASSPATH,
        YarnConfiguration.DEFAULT_YARN_APPLICATION_CLASSPATH)) {
        classPathEnv.append(File.pathSeparatorChar);
        classPathEnv.append(c.trim());
      }
      if (hoyaConfDir != null) {
        classPathEnv.append(File.pathSeparatorChar).append(hoyaConfDir);
      }
    }
    return classPathEnv.toString();
  }

  /**
   * ask if the client is using a mini MR cluster
   * @return
   */
  private boolean getUsingMiniMRCluster() {
    return getConfig().getBoolean(YarnConfiguration.IS_MINI_YARN_CLUSTER,
                                  false);
  }

  private String getAppName() {
    return "hoya";
  }

  /**
   * Monitor the submitted application for reaching the requested state.
   * Will also report if the app reaches a later state (failed, killed, etc)
   * Kill application if duration!= null & time expires. 
   * @param appId Application Id of application to be monitored
   * @param duration how long to wait
   * @param desiredState desired state.
   * @return true if application completed successfully
   * @throws YarnException YARN or app issues
   * @throws IOException IO problems
   */
  public int monitorAppToCompletion(Duration duration)
    throws YarnException, IOException {

    ApplicationReport report = monitorAppToState(duration,
                                                 YarnApplicationState.FINISHED);
    return buildExitCode(applicationId, report);
  }

  /**
   * Wait for the app to start running (or go past that state)
   * @param duration time to wait
   * @return the app report; null if the duration turned out
   * @throws YarnException YARN or app issues
   * @throws IOException IO problems
   */
  @VisibleForTesting
  public ApplicationReport monitorAppToRunning(Duration duration)
    throws YarnException, IOException {
    return monitorAppToState(duration,
                             YarnApplicationState.RUNNING);
  }

  /**
   * Build an exit code for an application Id and its report.
   * If the report parameter is null, the app is killed
   * @param appId app
   * @param report report
   * @return the exit code
   */
  private int buildExitCode(ApplicationId appId,
                            ApplicationReport report) throws
                                                      IOException,
                                                      YarnException {
    if (null == report) {
      forceKillApplication("Reached client specified timeout for application");
      return EXIT_TIMED_OUT;
    }

    YarnApplicationState state = report.getYarnApplicationState();
    FinalApplicationStatus dsStatus = report.getFinalApplicationStatus();
    switch (state) {
      case FINISHED:
        if (FinalApplicationStatus.SUCCEEDED == dsStatus) {
          log.info("Application has completed successfully");
          return EXIT_SUCCESS;
        } else {
          log.info("Application finished unsuccessfully." +
                   "YarnState = {}, DSFinalStatus = {} Breaking monitoring loop",
                   state, dsStatus);
          return EXIT_YARN_SERVICE_FINISHED_WITH_ERROR;
        }

      case KILLED:
        log.info("Application did not finish. YarnState={}, DSFinalStatus={}",
                 state, dsStatus);
        return EXIT_YARN_SERVICE_KILLED;

      case FAILED:
        log.info("Application Failed. YarnState={}, DSFinalStatus={}", state,
                 dsStatus);
        return EXIT_YARN_SERVICE_FAILED;
      default:
        //not in any of these states
        return EXIT_SUCCESS;
    }
  }

  /**
   * Monitor the submitted application for reaching the requested state.
   * Will also report if the app reaches a later state (failed, killed, etc)
   * Kill application if duration!= null & time expires. 
   * @param appId Application Id of application to be monitored
   * @param duration how long to wait -must be more than 0
   * @param desiredState desired state.
   * @return the application report -null on a timeout
   * @throws YarnException
   * @throws IOException
   */
  @VisibleForTesting
  public ApplicationReport monitorAppToState(
    Duration duration, YarnApplicationState desiredState)
    throws YarnException, IOException {
    return monitorAppToState(applicationId, desiredState, duration);
  }

  /**
   * Get the report of a this application
   * @return the app report or null if it could not be found.
   * @throws IOException
   * @throws YarnException
   */
  public ApplicationReport getApplicationReport() throws
                                                  IOException,
                                                  YarnException {
    return getApplicationReport(applicationId);
  }

  /**
   * Monitor the submitted application for reaching the requested state.
   * Will also report if the app reaches a later state (failed, killed, etc)
   * Kill application if duration!= null & time expires. 
   * @param appId Application Id of application to be monitored
   * @param duration how long to wait -must be more than 0
   * @param desiredState desired state.
   * @return the application report -null on a timeout
   * @throws YarnException
   * @throws IOException
   */
  @VisibleForTesting
  public ApplicationReport monitorAppToState(
    ApplicationId appId, YarnApplicationState desiredState, Duration duration)
    throws YarnException, IOException {

    if (duration.limit <= 0) {
      throw new HoyaException("Invalid monitoring duration");
    }
    log.debug("Waiting {} millis for app to reach state {} ",
              duration.limit,
              desiredState);
    duration.start();
    while (true) {

      // Get application report for the appId we are interested in

      ApplicationReport r = getApplicationReport(appId);

      log.debug("queried status is\n{}",
                new HoyaUtils.OnDemandReportStringifier(r));

      YarnApplicationState state = r.getYarnApplicationState();
      if (state.ordinal() >= desiredState.ordinal()) {
        log.debug("App in desired state (or higher) :{}", state);
        return r;
      }
      if (duration.getLimitExceeded()) {
        log.debug(
          "Wait limit of {} millis to get to state {}, exceeded; app status\n {}",
          duration.limit,
          desiredState,
          new HoyaUtils.OnDemandReportStringifier(r));
        return null;
      }

      // sleep 1s.
      try {
        Thread.sleep(1000);
      } catch (InterruptedException ignored) {
        log.debug("Thread sleep in monitoring loop interrupted");
      }
    }
  }

  /**
   * Kill the submitted application by sending a call to the ASM
   * @throws YarnException
   * @throws IOException
   */
  public boolean forceKillApplication(String reason)
    throws YarnException, IOException {
    if (applicationId != null) {
      killRunningApplication(applicationId, reason);
      return true;
    }
    return false;
  }

  /**
   * Kill a running application
   * @param applicationId
   * @return the response
   * @throws YarnException YARN problems
   * @throws IOException IO problems
   */
  private KillApplicationResponse killRunningApplication(ApplicationId applicationId,
                                                         String reason) throws
                                                                        YarnException,
                                                                        IOException {
    log.info("Killing application {} - {}", applicationId.getClusterTimestamp(),
             reason);
    KillApplicationRequest request =
      Records.newRecord(KillApplicationRequest.class);
    request.setApplicationId(applicationId);
    return rmClient.forceKillApplication(request);
  }

  /**
   * List Hoya instances belonging to a specific user
   * @param user user: "" means all users
   * @return a possibly empty list of Hoya AMs
   */
  @VisibleForTesting
  public List<ApplicationReport> listHoyaInstances(String user)
    throws YarnException, IOException {
    Set<String> types = new HashSet<String>(1);
    types.add(HoyaKeys.APP_TYPE);
    List<ApplicationReport> allApps = getApplications(types);
    List<ApplicationReport> results = new ArrayList<ApplicationReport>();
    for (ApplicationReport report : allApps) {
      if (user == null || user.equals(report.getUser())) {
        results.add(report);
      }
    }
    return results;
  }

  /**
   * Implement the list action: list all nodes
   * @return exit code of 0 if a list was created
   */
  @VisibleForTesting
  public int actionList(String clustername) throws IOException, YarnException {
    verifyManagerSet();

    String user = serviceArgs.user;
    List<ApplicationReport> instances = listHoyaInstances(user);

    if (clustername == null || clustername.isEmpty()) {
      log.info("Hoya instances for {}:{}",
               (user != null ? user : "all users"),
               instances.size());
      for (ApplicationReport report : instances) {
        logAppReport(report);
      }
      return EXIT_SUCCESS;
    } else {
      HoyaUtils.validateClusterName(clustername);
      log.debug("Listing cluster named {}", clustername);
      ApplicationReport report =
        findClusterInInstanceList(instances, clustername);
      if (report != null) {
        logAppReport(report);
        return EXIT_SUCCESS;
      } else {
        throw unknownClusterException(clustername);
      }
    }
  }

  /**
   * Log the application report at INFO
   * @param report
   */
  public void logAppReport(ApplicationReport report) {
    log.info(HoyaUtils.appReportToString(report, "\n"));
  }

  /**
   * Implement the islive action: probe for a cluster of the given name existing
   * @return exit code
   */
  @VisibleForTesting
  public int actionFlex(String name) throws YarnException, IOException {
    verifyManagerSet();
    log.debug("actionFlex({})", name);
    Map<String, Integer> roleInstances = new HashMap<String, Integer>();
    Map<String, String> roleMap = serviceArgs.getRoleMap();
    for (Map.Entry<String, String> roleEntry : roleMap.entrySet()) {
      String key = roleEntry.getKey();
      String val = roleEntry.getValue();
      try {
        roleInstances.put(key, Integer.valueOf(val));
      } catch (NumberFormatException e) {
        throw new BadCommandArgumentsException("Requested count of role %s" +
                                               " is not a number: \"%s\"",
                                               key, val);
      }
    }
    return flex(name, roleInstances, serviceArgs.persist);
  }

  /**
   * Implement the islive action: probe for a cluster of the given name existing
   * @return exit code
   */
  @VisibleForTesting
  public int actionExists(String name) throws YarnException, IOException {
    verifyManagerSet();
    log.debug("actionExists({})", name);
    ApplicationReport instance = findInstance(getUsername(), name);
    if (instance == null) {
      log.info("cluster {} not found");
      throw unknownClusterException(name);
    } else {
      // the app exists, but it may be in a terminated state
      HoyaUtils.OnDemandReportStringifier report =
        new HoyaUtils.OnDemandReportStringifier(instance);
      YarnApplicationState state =
        instance.getYarnApplicationState();
      if (state.ordinal() >= YarnApplicationState.FINISHED.ordinal()) {
        log.info("Cluster {} found but is in state {}", state);
        log.debug("State {}", report);
        throw unknownClusterException(name);
      }
      log.info("Cluster {} is running:\n{}", name, report);
    }
    return EXIT_SUCCESS;
  }

  @VisibleForTesting
  public ApplicationReport findInstance(String user, String appname) throws
                                                                     IOException,
                                                                     YarnException {
    List<ApplicationReport> instances = listHoyaInstances(user);
    return findClusterInInstanceList(instances, appname);
  }

  /**
   * find all instances of a specific app -if there is >1 in the cluster,
   * this returns them all
   * @param user user
   * @param appname application name
   * @return the list of all matching application instances
   */
  @VisibleForTesting
  public List<ApplicationReport> findAllInstances(String user,
                                                  String appname) throws
                                                                  IOException,
                                                                  YarnException {
    List<ApplicationReport> instances = listHoyaInstances(user);
    List<ApplicationReport> results =
      new ArrayList<ApplicationReport>(instances.size());
    for (ApplicationReport report : instances) {
      if (report.getName().equals(appname)) {
        results.add(report);
      }
    }
    return results;
  }

  /**
   * find all live instances of a specific app -if there is >1 in the cluster,
   * this returns them all. State should be running or less
   * @param user user
   * @param appname application name
   * @return the list of all matching application instances
   */
  @VisibleForTesting
  public List<ApplicationReport> findAllLiveInstances(String user,
                                                      String appname) throws
                                                                      YarnException,
                                                                      IOException {
    List<ApplicationReport> instances = listHoyaInstances(user);
    List<ApplicationReport> results =
      new ArrayList<ApplicationReport>(instances.size());
    for (ApplicationReport app : instances) {
      if (app.getName().equals(appname)
          && isApplicationLive(app)) {
        results.add(app);
      }
    }
    return results;

  }

  /**
   * Helper method to determine if a cluster application is running -or
   * is earlier in the lifecycle
   * @param app application report
   * @return true if the application is considered live
   */
  private boolean isApplicationLive(ApplicationReport app) {
    return app.getYarnApplicationState().ordinal() <=
       YarnApplicationState.RUNNING
                           .ordinal();
  }

  public ApplicationReport findClusterInInstanceList(List<ApplicationReport> instances,
                                                     String appname) {
    ApplicationReport found = null;
    ApplicationReport foundAndLive = null;
    for (ApplicationReport app : instances) {
      if (app.getName().equals(appname)) {
        found = app;
        if (isApplicationLive(app)) {
          foundAndLive = app;
        }
      }
    }
    if (foundAndLive != null) {
      found = foundAndLive;
    }
    return found;
  }

  private HoyaClusterProtocol connect(ApplicationReport app) throws
                                                              YarnException,
                                                              IOException {

    try {
      return RpcBinder.getProxy(getConfig(),rmClient,app,10000,15000);
    } catch (InterruptedException e) {
      throw new HoyaException(HoyaExitCodes.EXIT_TIMED_OUT,
                              e,
                              "Interrupted waiting for communications with the HoyaAM");
    }
<<<<<<< HEAD
=======
    InetSocketAddress addr = NetUtils.createSocketAddrForHost(host, port);
    UserGroupInformation currentUser = UserGroupInformation.getCurrentUser();
    Configuration conf = getConfig();

    return RpcBinder.connectToServer(addr, currentUser, conf, 15000);
>>>>>>> b80927dc

  }

  /**
   * Status operation; 'name' arg defines cluster name.
   * @return
   */
  @VisibleForTesting
  public int actionStatus(String clustername) throws
                                              YarnException,
                                              IOException {
    verifyManagerSet();
    HoyaUtils.validateClusterName(clustername);
    ClusterDescription status = getClusterStatus(clustername);
    log.info(status.toJsonString());
    return EXIT_SUCCESS;
  }

  /**
   * Stop the cluster
   * @param clustername cluster name
   * @param text
   * @return the cluster name
   */
  public int actionFreeze(String clustername, int waittime, String text) throws
                                                            YarnException,
                                                            IOException {
    verifyManagerSet();
    HoyaUtils.validateClusterName(clustername);
    log.debug("actionFreeze({}, {})", clustername, waittime);
    ApplicationReport app = findInstance(getUsername(), clustername);
    if (app == null) {
      // exit early
      log.info("Cluster {} not running", clustername);
      // not an error to freeze a frozen cluster
      return EXIT_SUCCESS;
    }
    log.debug("App to freeze was found: {}:\n{}", clustername,
              new HoyaUtils.OnDemandReportStringifier(app));
    if (app.getYarnApplicationState().ordinal() >=
        YarnApplicationState.FINISHED.ordinal()) {
      log.info("Cluster {} is a terminated state {}", clustername,
               app.getYarnApplicationState());
      return EXIT_SUCCESS;
    }
    HoyaClusterProtocol appMaster = connect(app);
    Messages.StopClusterRequestProto r =
      Messages.StopClusterRequestProto.newBuilder().setMessage(text).build();
    appMaster.stopCluster(r);
    if (masterReportingLoop != null) {
      masterReportingLoop.close();
      masterReportingLoop = null;
    }
    log.debug("Cluster stop command issued");
    if (waittime > 0) {
      monitorAppToState(app.getApplicationId(),
                        YarnApplicationState.FINISHED,
                        new Duration(waittime * 1000));
    }
    return EXIT_SUCCESS;
  }

  /**
   * get the cluster configuration
   * @param clustername cluster name
   * @return the cluster name
   */
  @SuppressWarnings("UseOfSystemOutOrSystemErr")
  public int actionGetConf(String clustername, String format, File outputfile)
      throws YarnException, IOException {
    verifyManagerSet();
    HoyaUtils.validateClusterName(clustername);
    ClusterDescription status = getClusterStatus(clustername);
    Writer writer;
    boolean toPrint;
    if (outputfile != null) {
      writer = new FileWriter(outputfile);
      toPrint = false;
    } else {
      writer = new StringWriter();
      toPrint = true;
    }
    try {
      String description = "Hoya cluster " + clustername;
      if (format.equals(ClientArgs.FORMAT_XML)) {
        Configuration siteConf = new Configuration(false);
        for (String key : status.clientProperties.keySet()) {
          siteConf.set(key, status.clientProperties.get(key), description);
        }
        siteConf.writeXml(writer);
      } else if (format.equals(ClientArgs.FORMAT_PROPERTIES)) {
        Properties props = new Properties();
        props.putAll(status.clientProperties);
        props.store(writer, description);
      } else {
        throw new BadCommandArgumentsException("Unknown format: " + format);
      }
    } finally {
      // data is written.
      // close the file
      writer.close();
    }
    // then, if this is not a file write, print it
    if (toPrint) {
      // not logged
      System.out.println(writer.toString());
    }
    return EXIT_SUCCESS;
  }

  /**
   * Restore a cluster
   */
  public int actionThaw(String clustername) throws YarnException, IOException {
    HoyaUtils.validateClusterName(clustername);
    // see if it is actually running and bail out;
    verifyManagerSet();
    verifyNoLiveClusters(clustername);

    // load spec
    verifyFileSystemArgSet();
    return startCluster(clustername);
  }

  /**
   * Load and start a cluster specification.
   * This assumes that all validation of args and cluster state
   * have already taken place
   * @param clustername name of the cluster.
   * @return the exit code
   * @throws YarnException
   * @throws IOException
   */
  private int startCluster(String clustername) throws
                                               YarnException,
                                               IOException {
    Path clusterSpecPath = locateClusterSpecification(clustername);

    ClusterDescription clusterSpec =
      HoyaUtils.loadAndValidateClusterSpec(getClusterFS(), clusterSpecPath);
    Path clusterDirectory =
      HoyaUtils.buildHoyaClusterDirPath(getClusterFS(), clustername);

    return executeClusterStart(clusterDirectory, clusterSpec);
  }

  /**
   * get the path of a cluster
   * @param clustername
   * @return the path to the cluster specification
   * @throws HoyaException if the specification is not there
   */
  public Path locateClusterSpecification(String clustername) throws
                                                             YarnException,
                                                             IOException {
    FileSystem fs = getClusterFS();
    return HoyaUtils.locateClusterSpecification(fs, clustername);
  }

  /**
   * Implement flexing
   * @param clustername name of the cluster
   * @param workers number of workers
   * @param masters number of masters
   * @return EXIT_SUCCESS if the #of nodes in a live cluster changed
   */
  public int flex(String clustername,
                  Map<String, Integer> roleInstances,
                  boolean persist) throws
                                   YarnException,
                                   IOException {
    verifyManagerSet();
    HoyaUtils.validateClusterName(clustername);
    Path clusterSpecPath = locateClusterSpecification(clustername);
    FileSystem fs = getClusterFS();
    ClusterDescription clusterSpec =
      HoyaUtils.loadAndValidateClusterSpec(fs, clusterSpecPath);

    for (Map.Entry<String, Integer> entry : roleInstances.entrySet()) {
      String role = entry.getKey();
      int count = entry.getValue();
      if (count < 0) {
        throw new BadCommandArgumentsException("Requested number of " + role
            + " instances is out of range");
      }

      clusterSpec.setDesiredInstanceCount(role, count);

      log.debug("Flexed cluster specification ( {} -> {}) : \n{}",
                role,
                count,
                clusterSpec);
    }
    if (persist) {
      Path clusterDirectory =
        HoyaUtils.buildHoyaClusterDirPath(getClusterFS(), clustername);
      log.debug("Saving the cluster specification to {}", clusterSpecPath);
      // save the specification
      if (!HoyaUtils.updateClusterSpecification(getClusterFS(),
                                                clusterDirectory,
                                                clusterSpecPath,
                                                clusterSpec)) {
        log.warn("Failed to save new cluster size to {}", clusterSpecPath);
      } else {
        log.debug("New cluster size: persisted");
      }
    }
    int exitCode = EXIT_FALSE;

    // now see if it is actually running and bail out if not
    verifyManagerSet();
    ApplicationReport instance = findInstance(getUsername(), clustername);
    if (instance != null) {
      log.info("Flexing running cluster");
      HoyaClusterProtocol appMaster = connect(instance);
      Messages.FlexClusterRequestProto request =
        Messages.FlexClusterRequestProto.newBuilder()
                .setClusterSpec(clusterSpec.toJsonString())
                .build();
      Messages.FlexClusterResponseProto response =
        appMaster.flexCluster(request);
      if (response.getResponse()) {
        log.info("Cluster size updated");
        exitCode = EXIT_SUCCESS;
      } else {
        log.info("Requested cluster size is the same as current size: no change");
      }
    } else {
      log.info("No running cluster to update");
    }
    return exitCode;
  }

  /**
   * Connect to a live cluster and get its current state
   * @param clustername the cluster name
   * @return its description
   */
  @VisibleForTesting
  public ClusterDescription getClusterStatus(String clustername) throws
                                                                 YarnException,
                                                                 IOException {
    HoyaClusterProtocol appMaster = bondToCluster(clustername);
    Messages.GetJSONClusterStatusRequestProto req =
      Messages.GetJSONClusterStatusRequestProto.newBuilder().build();
    Messages.GetJSONClusterStatusResponseProto resp =
      appMaster.getJSONClusterStatus(req);
    String statusJson = resp.getClusterSpec();
    try {
      return ClusterDescription.fromJson(statusJson);
    } catch (JsonParseException e) {
      log.error(
        "Exception " + e + " parsing:\n" + statusJson,
        e);
      throw e;
    }
  }

  /**
   * Connect to the cluster and get its current state
   * @return its description
   */
  @VisibleForTesting
  public ClusterDescription getClusterStatus() throws
                                               YarnException,
                                               IOException {
    return getClusterStatus(getDeployedClusterName());
  }

  /**
   * List all node UUIDs in a role
   * @param role role name or "" for all
   * @return an array of UUID strings
   * @throws IOException
   * @throws YarnException
   */
  @VisibleForTesting
  public String[] listNodeUUIDsByRole(String role) throws
                                               IOException,
                                               YarnException {
    HoyaClusterProtocol appMaster = bondToCluster(getDeployedClusterName());
    Collection<String> uuidList = innerListNodeUUIDSByRole(appMaster, role);
    String[] uuids = new String[uuidList.size()];
    return uuidList.toArray(uuids);
  }

  private List<String> innerListNodeUUIDSByRole(HoyaClusterProtocol appMaster,
                                            String role) throws
                                                                           IOException,
                                                                           YarnException {
    Messages.ListNodeUUIDsByRoleRequestProto req =
      Messages.ListNodeUUIDsByRoleRequestProto
              .newBuilder()
              .setRole(role)
              .build();
    Messages.ListNodeUUIDsByRoleResponseProto resp =
      appMaster.listNodeUUIDsByRole(req);
    return resp.getUuidList();
  }

  /**
   * List all nodes in a role. This is a double round trip: once to list
   * the nodes in a role, another to get their details
   * @param role
   * @return an array of ContainerNode instances
   * @throws IOException
   * @throws YarnException
   */
  @VisibleForTesting
  public List<ClusterNode> listClusterNodesInRole(String role) throws
                                               IOException,
                                               YarnException {
    HoyaClusterProtocol appMaster = bondToCluster(getDeployedClusterName());

    Collection<String> uuidList = innerListNodeUUIDSByRole(appMaster, role);
    Messages.GetClusterNodesRequestProto req =
      Messages.GetClusterNodesRequestProto
              .newBuilder()
              .addAllUuid(uuidList)
              .build();
    Messages.GetClusterNodesResponseProto resp = appMaster.getClusterNodes(req);
    return convertNodeWireToClusterNodes(resp.getClusterNodeList());
  }

  /**
   * Get the details on a list of uuids
   * @param uuids
   * @return a possibly empty list of node details
   * @throws IOException
   * @throws YarnException
   */
  @VisibleForTesting
  public List<ClusterNode> listClusterNodes(String[] uuids) throws
                                               IOException,
                                               YarnException {

    if (uuids.length == 0) {
      // short cut on an empty list
      return new LinkedList<ClusterNode>();
    }
    HoyaClusterProtocol appMaster = bondToCluster(getDeployedClusterName());
    Messages.GetClusterNodesRequestProto req =
      Messages.GetClusterNodesRequestProto
              .newBuilder()
              .addAllUuid(Arrays.asList(uuids))
              .build();
    Messages.GetClusterNodesResponseProto resp = appMaster.getClusterNodes(req);
    return convertNodeWireToClusterNodes(resp.getClusterNodeList());
  }

  private List<ClusterNode> convertNodeJsonToClusterNodes(String[] nodes) throws
                                                                          IOException {
    List<ClusterNode> nodeList = new ArrayList<ClusterNode>(nodes.length);
    for (String node : nodes) {
      nodeList.add(ClusterNode.fromJson(node));
    }
    return nodeList;
  }

  private List<ClusterNode> convertNodeWireToClusterNodes(List<Messages.RoleInstanceState> nodes)
      throws IOException {
    List<ClusterNode> nodeList = new ArrayList<ClusterNode>(nodes.size());
    for (Messages.RoleInstanceState node : nodes) {
      nodeList.add(ClusterNode.fromProtobuf(node));
    }
    return nodeList;
  }

  /**
   * Get a node from the AM
   * @param uuid uuid of node
   * @return deserialized node
   * @throws IOException IO problems
   * @throws NoSuchNodeException if the node isn't found
   */
  @VisibleForTesting
  public ClusterNode getNode(String uuid) throws IOException, YarnException {
    HoyaClusterProtocol appMaster = bondToCluster(getDeployedClusterName());
    return getNode(appMaster, uuid);
  }

  /**
   * Get a node from the AM
   * @param appMaster AM
   * @param uuid uuid of node
   * @return deserialized node
   * @throws IOException IO problems
   * @throws NoSuchNodeException if the node isn't found
   */
  private ClusterNode getNode(HoyaClusterProtocol appMaster, String uuid)
    throws IOException, NoSuchNodeException, YarnException {
    Messages.GetNodeRequestProto req =
      Messages.GetNodeRequestProto.newBuilder().setUuid(uuid).build();
    Messages.GetNodeResponseProto node = appMaster.getNode(req);
    return ClusterNode.fromProtobuf(node.getClusterNode());
  }

  /**
   * Bond to a running cluster
   * @param clustername cluster name
   * @return the AM RPC client
   * @throws HoyaException if the cluster is unkown
   */
  private HoyaClusterProtocol bondToCluster(String clustername) throws
                                                                  YarnException,
                                                                  IOException {
    verifyManagerSet();
    ApplicationReport instance = findInstance(getUsername(), clustername);
    if (null == instance) {
      throw unknownClusterException(clustername);
    }
    return connect(instance);
  }

  /**
   * Wait for an instance of a named role to be live (or past it in the lifecycle)
   * @param clustername cluster
   * @param role role to look for
   * @param timeout time to wait
   * @return the state. If still in CREATED, the cluster didn't come up
   * in the time period. If LIVE, all is well. If >LIVE, it has shut for a reason
   * @throws IOException IO
   * @throws HoyaException Hoya
   * @throws WaitTimeoutException if the wait timed out
   */
  @VisibleForTesting
  public int waitForRoleInstanceLive(String role, long timeout)
    throws WaitTimeoutException, IOException, YarnException {
    Duration duration = new Duration(timeout).start();
    boolean live = false;
    int state = ClusterDescription.STATE_CREATED;
    HoyaClusterProtocol appMaster = bondToCluster(getDeployedClusterName());

    log.info("Waiting {} millis for a live node in role {}", timeout, role);
    while (!live) {
      // see if there is a node in that role yet
      List<String> uuids = innerListNodeUUIDSByRole(appMaster, role);
      String[] containers = uuids.toArray(new String[uuids.size()]);
      int roleCount = containers.length;
      ClusterNode roleInstance = null;
      if (roleCount != 0) {

        // if there is, get the node
        roleInstance = getNode(appMaster, containers[0]);
        if (roleInstance != null) {
          state = roleInstance.state;
          live = state >= ClusterDescription.STATE_LIVE;
        }
      }
      if (!live) {
        if (duration.getLimitExceeded()) {
          throw new WaitTimeoutException(
            String.format("Timeout after %d millis" +
                          " waiting for a live instance of type %s; " +
                          "instances found %d %s",
                          timeout, role, roleCount,
                          (roleInstance != null
                           ? (" instance -\n" + roleInstance.toString())
                           : "")
                         ));
        } else {
          try {
            Thread.sleep(1000);
          } catch (InterruptedException ignored) {
            // ignored
          }
        }
      }
    }
    return state;
  }

  public HoyaException unknownClusterException(String clustername) {
    return new HoyaException(EXIT_UNKNOWN_HOYA_CLUSTER,
                             "Hoya cluster not found: '" + clustername + "' ");
  }

  @Override
  public String toString() {
    return "HoyaClient in state " + getServiceState();
  }

  /**
   * Implementation of set-ness, groovy definition of true/false for a string
   * @param s
   * @return
   */
  private static boolean isUnset(String s) {
    return s == null || s.isEmpty();
  }

  private static boolean isSet(String s) {
    return !isUnset(s);
  }
}<|MERGE_RESOLUTION|>--- conflicted
+++ resolved
@@ -22,6 +22,7 @@
 import com.google.common.annotations.VisibleForTesting;
 
 import org.apache.hadoop.conf.Configuration;
+import org.apache.hadoop.fs.CommonConfigurationKeysPublic;
 import org.apache.hadoop.fs.FileAlreadyExistsException;
 import org.apache.hadoop.fs.FileSystem;
 import org.apache.hadoop.fs.Path;
@@ -389,12 +390,8 @@
     verifyManagerSet();
     verifyFileSystemArgSet();
     verifyNoLiveClusters(clustername);
-<<<<<<< HEAD
     Configuration conf = getConfig();
-    //build up the initial cluster specification
-=======
     // build up the initial cluster specification
->>>>>>> b80927dc
     ClusterDescription clusterSpec = new ClusterDescription();
 
     requireArgumentSet(Arguments.ARG_ZKHOSTS, serviceArgs.zkhosts);
@@ -414,7 +411,6 @@
     // build up the options map
     // first the defaults provided by the provider
     clusterSpec.options = provider.getDefaultClusterOptions();
-<<<<<<< HEAD
     
     
     //propagate the filename into the 1.x and 2.x value
@@ -428,16 +424,10 @@
                                  HoyaKeys.FS_DEFAULT_NAME_CLASSIC,
                                  fsDefaultName);
 
-    //patch in the properties related to the principals extracted from
-    //the running hoya client
-
-    propagatePrincipals(clusterSpec, conf);
-=======
->>>>>>> b80927dc
-
     // patch in the properties related to the principals extracted from
     // the running hoya client
-    propagatePrincipals(clusterSpec, getConfig());
+
+    propagatePrincipals(clusterSpec, conf);
 
     // next the options provided on the command line
     HoyaUtils.mergeMap(clusterSpec.options, serviceArgs.getOptionsMap());
@@ -445,19 +435,12 @@
     if (isSet(serviceArgs.hbasever)) {
       clusterSpec.setOption(OptionKeys.OPTION_APP_VERSION, serviceArgs.hbasever);
     }
-<<<<<<< HEAD
     log.debug("Application version is {}",
-              clusterSpec.getOption(OptionKeys.OPTION_APP_VERSION,"undefined"));
+              clusterSpec.getOption(OptionKeys.OPTION_APP_VERSION, "undefined"));
 
 
     
-    //get the list of supported roles
-=======
-    log.debug("HBase version is {}",
-      clusterSpec.getOption(OptionKeys.OPTION_APP_VERSION, "undefined"));
-
     // get the list of supported roles
->>>>>>> b80927dc
     List<ProviderRole> supportedRoles = provider.getRoles();
     // and any extra
     Map<String, String> roleMap = serviceArgs.getRoleMap();
@@ -515,22 +498,17 @@
     // set up the ZK binding
     String zookeeperRoot = serviceArgs.appZKPath;
     if (isUnset(serviceArgs.appZKPath)) {
-      zookeeperRoot = "/yarnapps_" + getAppName() + "_" + getUsername() + "_" + clustername;
+      zookeeperRoot =
+        "/yarnapps_" + getAppName() + "_" + getUsername() + "_" + clustername;
     }
     clusterSpec.zkPath = zookeeperRoot;
     clusterSpec.zkPort = serviceArgs.zkport;
     clusterSpec.zkHosts = serviceArgs.zkhosts;
 
-<<<<<<< HEAD
-    
-    //another sanity check before the cluster dir is created: the config
-    //dir
-    FileSystem srcFS = FileSystem.get(appconfdir.toUri(), conf);
-=======
+
     // another sanity check before the cluster dir is created: the config
     // dir
-    FileSystem srcFS = FileSystem.get(appconfdir.toUri(), getConfig());
->>>>>>> b80927dc
+    FileSystem srcFS = FileSystem.get(appconfdir.toUri(), conf);
     if (!srcFS.exists(appconfdir)) {
       throw new BadCommandArgumentsException(
         "Configuration directory specified in %s not found: %s",
@@ -562,19 +540,11 @@
                               clusterSpecPath);
     }
 
-<<<<<<< HEAD
-    //bulk copy
-    //first the original from wherever to the DFS
-    HoyaUtils.copyDirectory(conf, appconfdir, origConfPath);
-    //then build up the generated path. This d
-    HoyaUtils.copyDirectory(conf, origConfPath, generatedConfPath);
-=======
     // bulk copy
     // first the original from wherever to the DFS
-    HoyaUtils.copyDirectory(getConfig(), appconfdir, origConfPath);
+    HoyaUtils.copyDirectory(conf, appconfdir, origConfPath);
     // then build up the generated path. This d
-    HoyaUtils.copyDirectory(getConfig(), origConfPath, generatedConfPath);
->>>>>>> b80927dc
+    HoyaUtils.copyDirectory(conf, origConfPath, generatedConfPath);
 
     // Data Directory
     Path datapath = new Path(clusterDirectory, HoyaKeys.DATA_DIR_NAME);
@@ -596,7 +566,9 @@
   private void requireArgumentSet(String argname, String argfield)
       throws BadCommandArgumentsException {
     if (isUnset(argfield)) {
-      throw new BadCommandArgumentsException("Required argument " + argname + " missing");
+      throw new BadCommandArgumentsException("Required argument "
+                                             + argname
+                                             + " missing");
     }
   }
  private void requireArgumentSet(String argname, Object argfield) throws
@@ -629,7 +601,8 @@
    * @param clusterSpec cluster specification
    * @return the exit code from the operation
    */
-  public int executeClusterStart(Path clusterDirectory, ClusterDescription clusterSpec)
+  public int executeClusterStart(Path clusterDirectory,
+                                 ClusterDescription clusterSpec)
       throws YarnException, IOException {
 
     // verify that a live cluster isn't there;
@@ -811,15 +784,10 @@
     // Set local resource info into app master container launch context
     amContainer.setLocalResources(localResources);
 
-<<<<<<< HEAD
-
-    //build the environment
+
+    // build the environment
     Map<String, String> env =
       HoyaUtils.buildEnvMap(clusterSpec.getOrAddRole(HoyaKeys.ROLE_MASTER));
-=======
-    // build the environment
-    Map<String, String> env = HoyaUtils.buildEnvMap(clusterSpec.getOrAddRole("master"));
->>>>>>> b80927dc
     String classpath = buildClasspath(relativeHoyaConfDir);
     log.debug("AM classpath={}", classpath);
     env.put("CLASSPATH", classpath);
@@ -1658,15 +1626,6 @@
                               e,
                               "Interrupted waiting for communications with the HoyaAM");
     }
-<<<<<<< HEAD
-=======
-    InetSocketAddress addr = NetUtils.createSocketAddrForHost(host, port);
-    UserGroupInformation currentUser = UserGroupInformation.getCurrentUser();
-    Configuration conf = getConfig();
-
-    return RpcBinder.connectToServer(addr, currentUser, conf, 15000);
->>>>>>> b80927dc
-
   }
 
   /**
