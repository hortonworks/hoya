/*
 * Licensed to the Apache Software Foundation (ASF) under one
 *  or more contributor license agreements.  See the NOTICE file
 *  distributed with this work for additional information
 *  regarding copyright ownership.  The ASF licenses this file
 *  to you under the Apache License, Version 2.0 (the
 *  "License"); you may not use this file except in compliance
 *  with the License.  You may obtain a copy of the License at
 *
 *       http://www.apache.org/licenses/LICENSE-2.0
 *
 *  Unless required by applicable law or agreed to in writing, software
 *  distributed under the License is distributed on an "AS IS" BASIS,
 *  WITHOUT WARRANTIES OR CONDITIONS OF ANY KIND, either express or implied.
 *  See the License for the specific language governing permissions and
 *  limitations under the License.
 */

package org.apache.hadoop.hoya.providers.hbase;

import org.apache.hadoop.hoya.HoyaKeys;

/*
Usage: hbase <command>
where <command> an option from one of these categories:

DBA TOOLS
  shell            run the HBase shell
  hbck             run the hbase 'fsck' tool
  hlog             write-ahead-log analyzer
  hfile            store file analyzer
  zkcli            run the ZooKeeper shell

PROCESS MANAGEMENT
  master           run an HBase HMaster node
  regionserver     run an HBase HRegionServer node
  zookeeper        run a Zookeeper server
  rest             run an HBase REST server
  thrift           run the HBase Thrift server
  thrift2          run the HBase Thrift2 server
  avro             run an HBase Avro server

PACKAGE MANAGEMENT
  classpath        dump hbase CLASSPATH
  version          print the version


 */
public interface HBaseKeys {

  String ROLE_WORKER = "worker";
  String ROLE_MASTER = HoyaKeys.ROLE_MASTER;
  
  /** {@value */
  String MASTER = "master";

  /** {@value */
  String REGION_SERVER = "regionserver";

  String VERSION = "version";

  String ACTION_START = "start";
  String ACTION_STOP = "stop";

  /**
   * Config directory : {@value}
   */
  String ARG_CONFIG = "--config";
  /**
   *  name of the hbase script relative to the hbase root dir:  {@value}
   */
  String HBASE_SCRIPT = "bin/hbase";
  /**
   *  name of the hbase subdir in the archive:  {@value}
   */
<<<<<<< HEAD
  String HBASE_VERSION = "hbase-0.96.0";
=======
  String HBASE_VER = "hbase-0.96.0";
>>>>>>> 7fed917d
  /**
   *  name of the site conf to generate :  {@value}
   */
  String SITE_XML = "hbase-site.xml";
  /**
   * Template stored in the hoya classpath -to use if there is
   * no site-specific template
   *  {@value}
   */
  String HBASE_CONF_RESOURCE = "/org/apache/hadoop/hoya/providers/hbase/conf/";
  String HBASE_TEMPLATE_RESOURCE = HBASE_CONF_RESOURCE + SITE_XML;


  String DEFAULT_HBASE_WORKER_HEAP = "256M";
  String DEFAULT_HBASE_MASTER_HEAP = "256M";
  String DEFAULT_HBASE_WORKER_INFOPORT = "0";
  String DEFAULT_HBASE_MASTER_INFOPORT = "0";
  String PROVIDER_HBASE = "hbase";
  String HBASE_LOG_DIR = "HBASE_LOG_DIR";
}<|MERGE_RESOLUTION|>--- conflicted
+++ resolved
@@ -73,11 +73,7 @@
   /**
    *  name of the hbase subdir in the archive:  {@value}
    */
-<<<<<<< HEAD
-  String HBASE_VERSION = "hbase-0.96.0";
-=======
   String HBASE_VER = "hbase-0.96.0";
->>>>>>> 7fed917d
   /**
    *  name of the site conf to generate :  {@value}
    */
