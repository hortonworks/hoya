--- conflicted
+++ resolved
@@ -514,35 +514,9 @@
         new ArrayList<ProviderRole>(providerService.getRoles());
       providerRoles.addAll(amClientProvider.getRoles());
 
-<<<<<<< HEAD
       // Start up the WebApp and track the URL for it
       webApp = WebApps.$for(HoyaAMWebApp.BASE_PATH, WebAppApi.class, new WebAppApiImpl(this, appState, providerService)).with(serviceConf).start(new HoyaAMWebApp());
       appMasterTrackingUrl = "http://" + appMasterHostname + ":" + webApp.port();
-=======
-      webApp = WebApps.$for("hoyaam", WebAppApi.class, new WebAppApiImpl(this, appState, providerService)).with(serviceConf).start(new HoyaAMWebApp());
-      appMasterTrackingUrl = "http://" + appMasterHostname + ":" + webApp.port();
-      
-/*  DISABLED 
-    // work out a port for the AM
-
-    int infoport = clusterSpec.getRoleOptInt(ROLE_HOYA_AM,
-                                                  RoleKeys.APP_INFOPORT,
-                                                  0);
-    if (0 == infoport) {
-      infoport =
-        HoyaUtils.findFreePort(providerService.getDefaultMasterInfoPort(), 128);
-      //need to get this to the app
-
-      clusterSpec.setRoleOpt(ROLE_HOYA_AM,
-                                  RoleKeys.APP_INFOPORT,
-                                  infoport);
-    }
-    appMasterTrackingUrl = "http://" + appMasterHostname + ":" + infoport;
-
-    */
-//      appMasterTrackingUrl = null;
-
->>>>>>> d916979e
 
       // Register self with ResourceManager
       // This will start heartbeating to the RM
