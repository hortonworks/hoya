/*
 * Licensed to the Apache Software Foundation (ASF) under one
 *  or more contributor license agreements.  See the NOTICE file
 *  distributed with this work for additional information
 *  regarding copyright ownership.  The ASF licenses this file
 *  to you under the Apache License, Version 2.0 (the
 *  "License"); you may not use this file except in compliance
 *  with the License.  You may obtain a copy of the License at
 *
 *       http://www.apache.org/licenses/LICENSE-2.0
 *
 *  Unless required by applicable law or agreed to in writing, software
 *  distributed under the License is distributed on an "AS IS" BASIS,
 *  WITHOUT WARRANTIES OR CONDITIONS OF ANY KIND, either express or implied.
 *  See the License for the specific language governing permissions and
 *  limitations under the License.
 */

package org.apache.hadoop.hoya.yarn.cluster.live

import groovy.transform.CompileStatic
import groovy.util.logging.Slf4j
import org.apache.hadoop.hoya.api.ClusterDescription
import org.apache.hadoop.hoya.providers.hbase.HBaseKeys
import org.apache.hadoop.hoya.tools.ZKIntegration
import org.apache.hadoop.hoya.yarn.client.HoyaClient
import org.apache.hadoop.hoya.yarn.providers.hbase.HBaseMiniClusterTestBase
import org.apache.hadoop.yarn.service.launcher.ServiceLauncher
import org.junit.Test

/**
 * Create a master against the File:// fs
 */
@CompileStatic
@Slf4j

class TestHBaseMaster extends HBaseMiniClusterTestBase {

  @Test
  public void testHBaseMaster() throws Throwable {
    String clustername = "TestHBaseMaster"
    createMiniCluster(clustername, createConfiguration(), 1, true)
    //make sure that ZK is up and running at the binding string
    ZKIntegration zki = createZKIntegrationInstance(ZKBinding, clustername, false, false, 5000)
    log.info("ZK up at $zki");
    //now launch the cluster with 1 region server
    int regionServerCount = 1
    ServiceLauncher launcher = createHBaseCluster(clustername, regionServerCount, [], true, true) 
    HoyaClient hoyaClient = (HoyaClient) launcher.service
    addToTeardown(hoyaClient);
<<<<<<< HEAD
    ClusterDescription status = hoyaClient.getClusterDescription(clustername)
=======
    ClusterDescription status = hoyaClient.getClusterStatus(clustername)
    log.info("${status.toJsonString()}")

>>>>>>> afff3c94
    assert ZKHosts == status.zkHosts
    assert ZKPort == status.zkPort
    
    //dumpFullHBaseConf(hoyaClient, clustername)

    basicHBaseClusterStartupSequence(hoyaClient)
    
    //verify the #of region servers is as expected
    dumpClusterStatus(hoyaClient, "post-hbase-boot status")

    //get the hbase status
    waitForHBaseRegionServerCount(hoyaClient, clustername, 1, HBASE_CLUSTER_STARTUP_TO_LIVE_TIME)
    waitForHoyaWorkerCount(hoyaClient, 1, HBASE_CLUSTER_STARTUP_TO_LIVE_TIME)
    waitForRoleCount(hoyaClient, HBaseKeys.ROLE_MASTER, 1,
                     HBASE_CLUSTER_STARTUP_TO_LIVE_TIME)
  }

}<|MERGE_RESOLUTION|>--- conflicted
+++ resolved
@@ -48,13 +48,7 @@
     ServiceLauncher launcher = createHBaseCluster(clustername, regionServerCount, [], true, true) 
     HoyaClient hoyaClient = (HoyaClient) launcher.service
     addToTeardown(hoyaClient);
-<<<<<<< HEAD
     ClusterDescription status = hoyaClient.getClusterDescription(clustername)
-=======
-    ClusterDescription status = hoyaClient.getClusterStatus(clustername)
-    log.info("${status.toJsonString()}")
-
->>>>>>> afff3c94
     assert ZKHosts == status.zkHosts
     assert ZKPort == status.zkPort
     
