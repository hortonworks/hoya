/*
 * Licensed to the Apache Software Foundation (ASF) under one
 *  or more contributor license agreements.  See the NOTICE file
 *  distributed with this work for additional information
 *  regarding copyright ownership.  The ASF licenses this file
 *  to you under the Apache License, Version 2.0 (the
 *  "License"); you may not use this file except in compliance
 *  with the License.  You may obtain a copy of the License at
 *
 *       http://www.apache.org/licenses/LICENSE-2.0
 *
 *  Unless required by applicable law or agreed to in writing, software
 *  distributed under the License is distributed on an "AS IS" BASIS,
 *  WITHOUT WARRANTIES OR CONDITIONS OF ANY KIND, either express or implied.
 *  See the License for the specific language governing permissions and
 *  limitations under the License.
 */

package org.apache.hadoop.hoya.yarn.cluster

import groovy.json.JsonOutput
import groovy.transform.CompileStatic
import groovy.util.logging.Slf4j
import org.apache.commons.logging.Log
import org.apache.commons.logging.LogFactory
import org.apache.hadoop.conf.Configuration
import org.apache.hadoop.fs.FileSystem as HadoopFS
import org.apache.hadoop.fs.FileUtil
import org.apache.hadoop.fs.Path
import org.apache.hadoop.hdfs.MiniDFSCluster
import org.apache.hadoop.hoya.HoyaExitCodes
import org.apache.hadoop.hoya.HoyaKeys
import org.apache.hadoop.hoya.api.ClusterDescription
import org.apache.hadoop.hoya.api.ClusterNode
import org.apache.hadoop.hoya.api.OptionKeys
import org.apache.hadoop.hoya.exceptions.HoyaException
import org.apache.hadoop.hoya.exceptions.WaitTimeoutException
import org.apache.hadoop.hoya.providers.hbase.HBaseConfigFileOptions
import org.apache.hadoop.hoya.providers.hbase.HBaseKeys
import org.apache.hadoop.hoya.tools.BlockingZKWatcher
import org.apache.hadoop.hoya.tools.Duration
import org.apache.hadoop.hoya.tools.HoyaUtils
import org.apache.hadoop.hoya.yarn.Arguments
import org.apache.hadoop.hoya.yarn.CommonArgs
import org.apache.hadoop.hoya.yarn.HoyaActions
import org.apache.hadoop.hoya.yarn.KeysForTests
import org.apache.hadoop.hoya.yarn.MicroZKCluster
import org.apache.hadoop.hoya.tools.ZKIntegration
import org.apache.hadoop.hoya.yarn.client.ClientArgs
import org.apache.hadoop.hoya.yarn.client.HoyaClient
import org.apache.hadoop.service.ServiceOperations
import org.apache.hadoop.yarn.api.records.ApplicationReport
import org.apache.hadoop.yarn.api.records.YarnApplicationState
import org.apache.hadoop.yarn.conf.YarnConfiguration
import org.apache.hadoop.yarn.server.MiniYARNCluster
import org.apache.hadoop.yarn.server.resourcemanager.ResourceManager
import org.apache.hadoop.yarn.server.resourcemanager.scheduler.ResourceScheduler
import org.apache.hadoop.yarn.server.resourcemanager.scheduler.fifo.FifoScheduler
import org.apache.hadoop.yarn.service.launcher.ServiceLaunchException
import org.apache.hadoop.yarn.service.launcher.ServiceLauncher
import org.apache.hadoop.yarn.service.launcher.ServiceLauncherBaseTest
import org.junit.After
import org.junit.Assume
import org.junit.Before
import org.junit.Rule
import org.junit.rules.Timeout

import java.util.concurrent.ExecutorService
import java.util.concurrent.SynchronousQueue
import java.util.concurrent.ThreadPoolExecutor
import java.util.concurrent.TimeUnit
import java.util.concurrent.atomic.AtomicBoolean

/**
 * Base class for mini cluster tests -creates a field for the
 * mini yarn cluster
 */
@CompileStatic
@Slf4j
public abstract class YarnMiniClusterTestBase extends ServiceLauncherBaseTest
implements KeysForTests, HoyaExitCodes {

  /**
   * Mini YARN cluster only
   */
  public static final int CLUSTER_GO_LIVE_TIME = 3 * 60 * 1000
  public static final int HBASE_CLUSTER_STARTUP_TIME = 3 * 60 * 1000
  public static final int HBASE_CLUSTER_STOP_TIME = 1 * 60 * 1000
  
  /**
   * The time to sleep before trying to talk to the HBase Master and
   * expect meaningful results.
   */
  public static final int HBASE_CLUSTER_STARTUP_TO_LIVE_TIME = HBASE_CLUSTER_STARTUP_TIME
  
  public static final String HREGION = "HRegion"
  public static final List<String> HBASE_VERSION_COMMAND_SEQUENCE = [
      Arguments.ARG_OPTION, HoyaKeys.OPTION_HOYA_MASTER_COMMAND, "version",
  ]
  public static final int SIGTERM = -15
  public static final int SIGKILL = -9
  public static final String SERVICE_LAUNCHER = "ServiceLauncher"

  protected MiniDFSCluster hdfsCluster
  protected MiniYARNCluster miniCluster;
  protected MicroZKCluster microZKCluster
  protected boolean switchToImageDeploy = false

  protected List<HoyaClient> clustersToTeardown = [];


  @Rule
  public final Timeout testTimeout = new Timeout(10*60*1000); 

  @Before
  public void setup() {
    //give our thread a name
    Thread.currentThread().name = "JUnit"
  }
  
  @After
  public void teardown() {
    describe("teardown")
    stopRunningClusters();
    stopMiniCluster();
  }

  protected void addToTeardown(HoyaClient client) {
    clustersToTeardown << client;
  }

  /**
   * Stop any running cluster that has been added
   */
  public void stopRunningClusters() {
    clustersToTeardown.each { HoyaClient hoyaClient ->
      try {
        maybeStopCluster(hoyaClient, "", "teardown");
      } catch (Exception e) {
        log.warn("While stopping cluster " + e, e);
      }
    }
  }
  
  public void stopMiniCluster() {
    Log l = LogFactory.getLog(this.getClass())
    ServiceOperations.stopQuietly(l, miniCluster)
    microZKCluster?.close();
    hdfsCluster?.shutdown();
  }
  
  protected YarnConfiguration createConfiguration() {
    return HoyaUtils.createConfiguration();
  }

  /**
   * Print a description with some markers to
   * indicate this is the test description
   * @param s
   */
  protected void describe(String s) {
    log.info("");
    log.info("===============================");
    log.info(s);
    log.info("===============================");
    log.info("");
  }

  
  public ZKIntegration createZKIntegrationInstance(String zkQuorum, String clusterName, boolean createClusterPath, boolean canBeReadOnly, int timeout) {
    
    BlockingZKWatcher watcher = new BlockingZKWatcher();
    ZKIntegration zki = ZKIntegration.newInstance(zkQuorum,
                                                  USERNAME,
                                                  clusterName,
                                                  createClusterPath,
                                                  canBeReadOnly, watcher) 
    zki.init()
    //here the callback may or may not have occurred.
    //optionally wait for it
    if (timeout > 0) {
      watcher.waitForZKConnection(timeout)
    }
    //if we get here, the binding worked
    log.info("Connected: ${zki}")
    return zki
  }

  /**
   * Wait for a flag to go true
   * @param connectedFlag
   */
  public void waitForZKConnection(AtomicBoolean connectedFlag, int timeout) {
    synchronized (connectedFlag) {
      if (!connectedFlag.get()) {
        log.info("waiting for ZK event")
        //wait a bit
        connectedFlag.wait(timeout)
      }
    }
    assert connectedFlag.get()
  }

  /**
   * Create and start a minicluster
   * @param name cluster/test name
   * @param conf configuration to use
   * @param noOfNodeManagers #of NMs
   * @param numLocalDirs #of local dirs
   * @param numLogDirs #of log dirs
   * @param startZK create a ZK micro cluster
   * @param startHDFS create an HDFS mini cluster
   */
  protected void createMiniCluster(String name,
                                   YarnConfiguration conf,
                                   int noOfNodeManagers,
                                   int numLocalDirs,
                                   int numLogDirs,
                                   boolean startZK,
                                   boolean startHDFS) {
    conf.setInt(YarnConfiguration.RM_SCHEDULER_MINIMUM_ALLOCATION_MB, 64);
    conf.setClass(YarnConfiguration.RM_SCHEDULER,
                  FifoScheduler.class, ResourceScheduler.class);
    HoyaUtils.patchConfiguration(conf)
    miniCluster = new MiniYARNCluster(name, noOfNodeManagers, numLocalDirs, numLogDirs)
    miniCluster.init(conf)
    miniCluster.start();
    //now the ZK cluster
    if (startZK) {
      createMicroZKCluster(conf)
    }
    if (startHDFS) {
      File baseDir = new File("./target/hdfs/$name").absoluteFile;
      //use file: to rm it recursively
      FileUtil.fullyDelete(baseDir)
      conf.set(MiniDFSCluster.HDFS_MINIDFS_BASEDIR, baseDir.absolutePath)
      MiniDFSCluster.Builder builder = new MiniDFSCluster.Builder(conf)
      hdfsCluster = builder.build()
    }

  }

  public void createMicroZKCluster(Configuration conf) {
    microZKCluster = new MicroZKCluster(new Configuration(conf))
    microZKCluster.createCluster();
  }

  /**
   * Create and start a minicluster
   * @param name cluster/test name
   * @param conf configuration to use
   * @param noOfNodeManagers #of NMs
   * @param numLocalDirs #of local dirs
   * @param numLogDirs #of log dirs
   * @param startZK create a ZK micro cluster
   * @param startHDFS create an HDFS mini cluster
   */
  protected void createMiniCluster(String name, YarnConfiguration conf, int noOfNodeManagers, boolean startZK) {
    createMiniCluster(name, conf, noOfNodeManagers, 1, 1, startZK, false)
  }

  /**
   * Launch the hoya client with the specific args
   * @param conf configuration
   * @param args arg list
   * @return the service launcher that launched it, containing exit codes
   * and the service itself
   */
  protected ServiceLauncher launchHoyaClient(Configuration conf, List args) {
    return launch(HoyaClient, conf, args);
  }

  /**
   * Launch the hoya client with the specific args against the MiniMR cluster
   * launcher ie expected to have successfully completed
   * @param conf configuration
   * @param args arg list
   * @return the return code
   */
  protected ServiceLauncher launchHoyaClientAgainstMiniMR(Configuration conf,
                                                          List args) {
    assert miniCluster != null
    ResourceManager rm = miniCluster.resourceManager
    log.info("Connecting to rm at ${rm}")

    if (!args.contains(Arguments.ARG_MANAGER)) {
      args += [Arguments.ARG_MANAGER, RMAddr]
    }
    ServiceLauncher launcher = execHoyaCommand(conf, args)
    assert launcher.serviceExitCode == 0
    return launcher;
  }
  
  /**
   * Launch the hoya client with the specific args; no validation
   * of return code takes place
   * @param conf configuration
   * @param args arg list
   * @return the return code
   */
  protected ServiceLauncher execHoyaCommand(Configuration conf,
                                                          List args) {
    ServiceLauncher launcher = launch(HoyaClient, conf, args);
    return launcher;
  }

  
  /**
   * Kill any java process with the given grep pattern
   * @param grepString string to grep for
   */
  public void killJavaProcesses(String grepString, int signal) {

    GString bashCommand = "jps -l| grep ${grepString} | awk '{print \$1}' | xargs kill $signal"
    log.info("Bash command = $bashCommand" )
    Process bash = ["bash", "-c", bashCommand].execute()
    bash.waitFor()
    
    log.info(bash.in.text)
    log.error(bash.err.text)
  }

  public void killJavaProcesses(List<String> greps, int signal) {
    for (String grep : greps) {
      killJavaProcesses(grep,signal)
    }
    
  }

    /**
   * List any java process with the given grep pattern
   * @param grepString string to grep for
   */
  public String lsJavaProcesses() {
    Process bash = ["jps","-v"].execute()
    bash.waitFor()
    String out = bash.in.text
    log.info(out)
    String err = bash.err.text
    log.error(err)
    return out + "\n" + err
  }


  public void killServiceLaunchers(int value) {
    killJavaProcesses(SERVICE_LAUNCHER, value);
  }

  public YarnConfiguration getTestConfiguration() {
    YarnConfiguration conf = createConfiguration()

    conf.addResource(HOYA_TEST)
    return conf
  }

  public void assumeConfOptionSet(YarnConfiguration conf, String key) {
    Assume.assumeNotNull("npt defined " + key, conf.get(key))
  }
  
  protected String getRMAddr() {
    assert miniCluster != null
    String addr = miniCluster.config.get(YarnConfiguration.RM_ADDRESS)
    assert addr != null;
    assert addr != "";
    return addr
  }

  void assertHasZKCluster() {
    assert microZKCluster != null
  }

  protected String getZKBinding() {
    if (!microZKCluster) {
      return "localhost:1"
    } else {
      return microZKCluster.zkBindingString
    }
  }

  protected int getZKPort() {
    return microZKCluster ? microZKCluster.port : HBaseConfigFileOptions.HBASE_ZK_PORT;
  }

  protected String getZKHosts() {
    return MicroZKCluster.HOSTS;
  }

  /**
   * return the default filesystem, which is HDFS if the miniDFS cluster is
   * up, file:// if not
   * @return a filesystem string to pass down
   */
  protected String getFsDefaultName() {
    if (hdfsCluster) {
      return "hdfs://localhost:${hdfsCluster.nameNodePort}/"
    } else {
      return "file:///"
    }
  }
  
  protected String getWaitTimeArg() {
    return WAIT_TIME_ARG;
  }
  
  protected int getWaitTimeMillis(Configuration conf) {
    
    return WAIT_TIME * 1000;
  }

  /**
   * Create an AM without a master
   * @param clustername AM name
   * @param size # of nodes
   * @param deleteExistingData should any existing cluster data be deleted
   * @param blockUntilRunning block until the AM is running
   * @return launcher which will have executed the command.
   */
  public ServiceLauncher createMasterlessAM(String clustername, int size, boolean deleteExistingData, boolean blockUntilRunning) {
    Map<String, Integer> roles = [
        (HBaseKeys.ROLE_MASTER): 0,
        (HBaseKeys.ROLE_WORKER): size,
    ];
    return createHoyaCluster(clustername,
                             roles,
                             [],
                             deleteExistingData,
                             blockUntilRunning,
                             [:])
  }

  /**
   * Create a full cluster with a master & the requested no. of region servers
   * @param clustername cluster name
   * @param size # of nodes
   * @param extraArgs list of extra args to add to the creation command
   * @param deleteExistingData should the data of any existing cluster
   * of this name be deleted
   * @param blockUntilRunning block until the AM is running
   * @return launcher which will have executed the command.
   */
  public ServiceLauncher createHBaseCluster(String clustername, int size, List<String> extraArgs, boolean deleteExistingData, boolean blockUntilRunning) {
    Map<String, Integer> roles = [
        (HBaseKeys.ROLE_MASTER): 1,
        (HBaseKeys.ROLE_WORKER): size,
    ];
    return createHoyaCluster(clustername,
                             roles,
                             extraArgs,
                             deleteExistingData,
                             blockUntilRunning, [:])

  }
  public ServiceLauncher createHoyaCluster(String clustername, Map<String, Integer> roles, List<String> extraArgs, boolean deleteExistingData, boolean blockUntilRunning, Map<String, String> clusterOps) {
    assert clustername != null
    assert miniCluster != null
    if (deleteExistingData) {
      HadoopFS dfs = HadoopFS.get(new URI(fsDefaultName), miniCluster.config)
      Path clusterDir = HoyaUtils.buildHoyaClusterDirPath(dfs, clustername)
      log.info("deleting customer data at $clusterDir")
      //this is a safety check to stop us doing something stupid like deleting /
      assert clusterDir.toString().contains("/.hoya/")
      dfs.delete(clusterDir, true)
    }


    List<String> roleList = [];
    roles.each { String role, Integer val -> 
      log.info("Role $role := $val")
      roleList << Arguments.ARG_ROLE << role << Integer.toString(val)
    }
    
    List<String> argsList = [
        HoyaActions.ACTION_CREATE, clustername,
<<<<<<< HEAD
        Arguments.ARG_MANAGER, RMAddr,
        Arguments.ARG_ZKHOSTS, ZKHosts,
        Arguments.ARG_ZKPORT, ZKPort.toString(),
        Arguments.ARG_WAIT, WAIT_TIME_ARG,
        Arguments.ARG_FILESYSTEM, fsDefaultName,
        Arguments.ARG_OPTION, OptionKeys.OPTION_TEST, "true",
        Arguments.ARG_CONFDIR, confDir
=======
        ClientArgs.ARG_MANAGER, RMAddr,
        CommonArgs.ARG_ZKHOSTS, ZKHosts,
        CommonArgs.ARG_HBASE_VER, HBaseKeys.HBASE_VER,
        CommonArgs.ARG_ZKPORT, ZKPort.toString(),
        ClientArgs.ARG_WAIT, WAIT_TIME_ARG,
        ClientArgs.ARG_FILESYSTEM, fsDefaultName,
        CommonArgs.ARG_OPTION, OptionKeys.OPTION_TEST, "true",
        CommonArgs.ARG_CONFDIR, confDir
>>>>>>> 7fed917d
    ]
    argsList += roleList;
    argsList += imageCommands

    //now inject any cluster options
    clusterOps.each { String opt, String val ->
      argsList << Arguments.ARG_OPTION << opt << val;
    }
    
    if (extraArgs != null) {
      argsList += extraArgs;
    }
    ServiceLauncher launcher = launchHoyaClientAgainstMiniMR(
        //config includes RM binding info
        new YarnConfiguration(miniCluster.config),
        //varargs list of command line params
        argsList
    )
    assert launcher.serviceExitCode == 0
    HoyaClient hoyaClient = (HoyaClient) launcher.service
    if (blockUntilRunning) {
      hoyaClient.monitorAppToRunning(new Duration(CLUSTER_GO_LIVE_TIME))
    }
    return launcher;
  }

  public String getConfDir() {
    return resourceConfDirURI
  }

  /**
   * Get the list of commands needed to bind to this image
   * @return
   */
  public List<String> getImageCommands() {
    fail("Not implemented");
    return [];
  }

  /**
   * Start a cluster that has already been defined
   * @param clustername cluster name
   * @param extraArgs list of extra args to add to the creation command
   * @param blockUntilRunning block until the AM is running
   * @return launcher which will have executed the command.
   */
  public ServiceLauncher thawHoyaCluster(String clustername, List<String> extraArgs, boolean blockUntilRunning) {
    assert clustername != null
    assert miniCluster != null

    List<String> argsList = [
        HoyaActions.ACTION_THAW, clustername,
        Arguments.ARG_MANAGER, RMAddr,
        Arguments.ARG_WAIT, WAIT_TIME_ARG,
        Arguments.ARG_FILESYSTEM, fsDefaultName,
    ]
    if (extraArgs != null) {
      argsList += extraArgs;
    }
    ServiceLauncher launcher = launchHoyaClientAgainstMiniMR(
        //config includes RM binding info
        new YarnConfiguration(miniCluster.config),
        //varargs list of command line params
        argsList
    )
    assert launcher.serviceExitCode == 0
    HoyaClient hoyaClient = (HoyaClient) launcher.service
    if (blockUntilRunning) {
      hoyaClient.monitorAppToRunning(new Duration(CLUSTER_GO_LIVE_TIME))
    }
    return launcher;
  }

  
  /**
   * Get the resource configuration dir in the source tree
   * @return
   */
  public File getResourceConfDir() {
    File f = new File(testConfigurationPath).absoluteFile;
    assert f.exists();
    return f;
  }

  public String getTestConfigurationPath() {
    fail("Not implemented");
  }

  /**
   get a URI string to the resource conf dir that is suitable for passing down
   to the AM -and works even when the default FS is hdfs
   */
  public String getResourceConfDirURI() {;
    return resourceConfDir.absoluteFile.toURI().toString()
  }


  public void logReport(ApplicationReport report) {
    log.info(HoyaUtils.reportToString(report));
  }


  public void logApplications(List<ApplicationReport> apps) {
    apps.each { ApplicationReport r -> logReport(r) }
  }

  /**
   * Wait for the cluster live; fail if it isn't within the (standard) timeout
   * @param hoyaClient client
   * @return the app report of the live cluster
   */
  public ApplicationReport waitForClusterLive(HoyaClient hoyaClient) {
    ApplicationReport report = hoyaClient.monitorAppToRunning(
        new Duration(CLUSTER_GO_LIVE_TIME));
    assertNotNull("Cluster did not go live in the time $CLUSTER_GO_LIVE_TIME", report);
    return report;
  }

  /**
   * force kill the application after waiting {@link #WAIT_TIME} for
   * it to shut down cleanly
   * @param hoyaClient client to talk to
   */
  public ApplicationReport waitForAppToFinish(HoyaClient hoyaClient) {

    ApplicationReport report = hoyaClient.monitorAppToState(new Duration(
        getWaitTimeMillis(hoyaClient.config)), YarnApplicationState.FINISHED);
    if (report == null) {
      log.info("Forcibly killing application")
      dumpClusterStatus(hoyaClient, "final application status")
      //list all the nodes' details
      List<ClusterNode> nodes = listNodesInRole(hoyaClient, "")
      if (nodes.empty) {
        log.info("No live nodes")
      }
      nodes.each { ClusterNode node -> log.info(node.toString())}
      hoyaClient.forceKillApplication("timed out waiting for application to complete");
    }
    return report;
  }

  public void dumpClusterStatus(HoyaClient hoyaClient, String text) {
    ClusterDescription status = hoyaClient.getClusterStatus();
    dumpClusterDescription(text, status)
  }

  List<ClusterNode> listNodesInRole(HoyaClient hoyaClient, String role) {
    return hoyaClient.listClusterNodesInRole(role)
  }

  public ExecutorService createExecutorService() {
    ThreadPoolExecutor pool = new ThreadPoolExecutor(1, 1,
                                                     1000L,
                                                     TimeUnit.SECONDS,
                                                     new SynchronousQueue<Runnable>());
    pool.allowCoreThreadTimeOut(true);
    return pool;
  }


  /**
   * Wait for the hbase master to be live (or past it in the lifecycle)
   * @param clustername cluster
   * @param spintime time to wait
   * @return true if the cluster came out of the sleep time live 
   * @throws IOException
   * @throws HoyaException
   */
  public boolean spinForClusterStartup(HoyaClient hoyaClient, long spintime)
  throws WaitTimeoutException, IOException, HoyaException {
    int state = hoyaClient.waitForRoleInstanceLive(HBaseKeys.MASTER, spintime);
    return state == ClusterDescription.STATE_LIVE;
  }

  /**
   * Teardown-time cluster termination; will stop the cluster iff the client
   * is not null
   * @param hoyaClient client
   * @param clustername name of cluster to teardown
   * @return
   */
  public int maybeStopCluster(HoyaClient hoyaClient, String clustername, String message) {
    if (hoyaClient != null) {
      if (!clustername) {
        clustername = hoyaClient.deployedClusterName;
      }
      //only stop a cluster that exists
      if (clustername) {
        return clusterActionFreeze(hoyaClient, clustername, message);
      }  
    }
    return 0;
  }
  
  /**
   * stop the cluster via the stop action -and wait for {@link #HBASE_CLUSTER_STOP_TIME}
   * for the cluster to stop. If it doesn't
   * @param hoyaClient client
   * @param clustername cluster
   * @return the exit code
   */
  public int clusterActionFreeze(HoyaClient hoyaClient, String clustername, String message = "action freeze") {
    log.info("Freezing cluster $clustername")
    int exitCode = hoyaClient.actionFreeze(clustername,
                                           HBASE_CLUSTER_STOP_TIME,
                                           message);
    if (exitCode != 0) {
      log.warn("Cluster freeze failed with error code $exitCode")
    }
    return exitCode
  }


  public void waitWhileClusterExists(HoyaClient client, int timeout) {
    Duration duration = new Duration(timeout);
    duration.start()
    while(client.actionExists(client.deployedClusterName) && !duration.limitExceeded) {
      sleep(1000);
    }
  }

  /**
   * Spin waiting for the Hoya role count to match expected
   * @param hoyaClient client
   * @param role role to look for
   * @param desiredCount RS count
   * @param timeout timeout
   */
  public ClusterDescription waitForRoleCount(HoyaClient hoyaClient, String role, int desiredCount, int timeout) {
    return waitForRoleCount(hoyaClient, [(role):desiredCount], timeout)
  }
  
  /**
   * Spin waiting for the Hoya role count to match expected
   * @param hoyaClient client
   * @param roles map of roles to look for
   * @param desiredCount RS count
   * @param timeout timeout
   */
  public ClusterDescription waitForRoleCount(HoyaClient hoyaClient, Map<String, Integer> roles, int timeout) {
    String clustername = hoyaClient.deployedClusterName;
    ClusterDescription status = null
    Duration duration = new Duration(timeout);
    duration.start()
    boolean roleCountFound = false;
    while (!roleCountFound) {
      StringBuilder details = new StringBuilder()
      roleCountFound = true;
      status = hoyaClient.getClusterStatus(clustername)

      for (Map.Entry<String, Integer> entry : roles.entrySet()) {
        String role = entry.key
        int desiredCount = entry.value
        Integer instances = status.instances[role];
        int instanceCount = instances != null ? instances.intValue() : 0;
        if (instanceCount != desiredCount) {
          
          roleCountFound = false;
          details.append("[$role]: $instanceCount of $desiredCount ")
        } else {
          details.append("[$role]: $desiredCount ")
        }
      }
      if (roleCountFound) {
        //successful
        log.info("Role count as desired: " + details)

        break;
      }

      if (duration.limitExceeded) {
        describe("Role count not met : "+ details)
        log.info(prettyPrint(status.toJsonString()))
        fail("Role counts not met $timeout millis: $details in \n$status ")
      }
      log.info("Waiting: " + details)
      Thread.sleep(1000)
    }
    return status
  }

  String prettyPrint(String json) {
    JsonOutput.prettyPrint(json)
  }
  
  void dumpClusterDescription(String text, ClusterDescription status) {
    describe(text)
    log.info(prettyPrint(status.toJsonString()))
  }
  
  void assertExceptionDetails(ServiceLaunchException ex, int exitCode, String text){
    assert exitCode == ex.exitCode
    if (text) {
      assert ex.toString().contains(text)
    }
  }



}<|MERGE_RESOLUTION|>--- conflicted
+++ resolved
@@ -471,24 +471,14 @@
     
     List<String> argsList = [
         HoyaActions.ACTION_CREATE, clustername,
-<<<<<<< HEAD
         Arguments.ARG_MANAGER, RMAddr,
         Arguments.ARG_ZKHOSTS, ZKHosts,
+        Arguments.ARG_HBASE_VER, HBaseKeys.HBASE_VER,
         Arguments.ARG_ZKPORT, ZKPort.toString(),
         Arguments.ARG_WAIT, WAIT_TIME_ARG,
         Arguments.ARG_FILESYSTEM, fsDefaultName,
         Arguments.ARG_OPTION, OptionKeys.OPTION_TEST, "true",
         Arguments.ARG_CONFDIR, confDir
-=======
-        ClientArgs.ARG_MANAGER, RMAddr,
-        CommonArgs.ARG_ZKHOSTS, ZKHosts,
-        CommonArgs.ARG_HBASE_VER, HBaseKeys.HBASE_VER,
-        CommonArgs.ARG_ZKPORT, ZKPort.toString(),
-        ClientArgs.ARG_WAIT, WAIT_TIME_ARG,
-        ClientArgs.ARG_FILESYSTEM, fsDefaultName,
-        CommonArgs.ARG_OPTION, OptionKeys.OPTION_TEST, "true",
-        CommonArgs.ARG_CONFDIR, confDir
->>>>>>> 7fed917d
     ]
     argsList += roleList;
     argsList += imageCommands
